<?xml version="1.0" encoding="UTF-8"?>
<project xmlns="http://maven.apache.org/POM/4.0.0" xmlns:xsi="http://www.w3.org/2001/XMLSchema-instance" xsi:schemaLocation="http://maven.apache.org/POM/4.0.0 http://maven.apache.org/maven-v4_0_0.xsd">
  <modelVersion>4.0.0</modelVersion>

  <groupId>org.powertac</groupId>
  <artifactId>webapp-dependencies</artifactId>
  <name>Power TAC WebApp Dependencies</name>
  <packaging>pom</packaging>
  <version>1.3.0-SNAPSHOT</version>

  <parent>
    <groupId>org.powertac</groupId>
    <artifactId>server-master</artifactId>
    <version>1.3.0-SNAPSHOT</version>
    <relativePath />
  </parent>

  <properties>
<<<<<<< HEAD
    <springwebflow-version>2.4.1.RELEASE</springwebflow-version>
    <springsecurity-version>4.0.2.RELEASE</springsecurity-version>
=======
    <springwebflow-version>2.4.2.RELEASE</springwebflow-version>
    <springsecurity-version>4.0.3.RELEASE</springsecurity-version>
    <active-mq.version>5.7.0</active-mq.version>
>>>>>>> 81cf90ba
  </properties>

  <dependencies>

    <!-- Spring -->
    <dependency>
      <groupId>org.springframework</groupId>
      <artifactId>spring-jms</artifactId>
      <version>${spring.version}</version>
    </dependency>
    <dependency>    
      <groupId>org.apache.activemq</groupId>
      <artifactId>activemq-core</artifactId>
      <version>${active-mq.version}</version>
    </dependency>
    <dependency>    
      <groupId>org.apache.activemq</groupId>
      <artifactId>activemq-pool</artifactId>
      <version>${active-mq.version}</version>
    </dependency>
    <dependency>
      <groupId>org.springframework</groupId>
      <artifactId>spring-webmvc</artifactId>
      <version>${spring.version}</version>
      <exclusions>
	<exclusion>
	  <groupId>commons-logging</groupId>
	  <artifactId>commons-logging</artifactId>
	</exclusion>
      </exclusions>
    </dependency>
    <dependency>
      <groupId>org.springframework.webflow</groupId>
      <artifactId>spring-faces</artifactId>
      <version>${springwebflow-version}</version>
    </dependency>
    <dependency>
      <groupId>org.springframework.security</groupId>
      <artifactId>spring-security-core</artifactId>
      <version>${springsecurity-version}</version>
    </dependency>
    <dependency>
      <groupId>org.springframework.security</groupId>
      <artifactId>spring-security-config</artifactId>
      <version>${springsecurity-version}</version>
    </dependency>
    <dependency>
      <groupId>org.springframework.security</groupId>
      <artifactId>spring-security-web</artifactId>
      <version>${springsecurity-version}</version>
    </dependency>
    <!-- JSF-303 Dependency Injection -->
    <dependency>
      <groupId>javax.inject</groupId>
      <artifactId>javax.inject</artifactId>
      <version>1</version>
    </dependency>
    <!-- Servlet -->
    <dependency>
      <groupId>javax.servlet</groupId>
      <artifactId>jstl</artifactId>
      <version>1.2</version>
    </dependency>
    <!-- Sun Mojarra JSF 2 runtime -->
    <dependency>
      <groupId>com.sun.faces</groupId>
      <artifactId>jsf-api</artifactId>
      <version>2.2.12</version>
    </dependency>
    <dependency>
      <groupId>com.sun.faces</groupId>
      <artifactId>jsf-impl</artifactId>
      <version>2.2.12</version>
    </dependency>
    <!-- PrimeFaces component library -->
    <dependency>
      <groupId>org.primefaces</groupId>
      <artifactId>primefaces</artifactId>
      <version>5.2</version>
    </dependency>
    <!-- Primefaces theme -->
    <dependency>
      <groupId>org.primefaces.themes</groupId>
      <artifactId>south-street</artifactId>
      <version>1.0.10</version>
    </dependency>

    <dependency>
      <groupId>com.google.code.gson</groupId>
      <artifactId>gson</artifactId>
      <version>2.3.1</version>
    </dependency>
    <dependency>
      <groupId>org.atmosphere</groupId>
      <artifactId>atmosphere-runtime</artifactId>
      <version>2.4.0-RC3</version>
    </dependency>

    <!-- JSR 303 validation -->
    <dependency>
      <groupId>javax.validation</groupId>
      <artifactId>validation-api</artifactId>
      <version>1.1.0.Final</version>
    </dependency>
    <dependency>
      <groupId>org.hibernate</groupId>
      <artifactId>hibernate-validator</artifactId>
      <version>5.2.1.Final</version>
    </dependency>
    <dependency>
      <groupId>commons-lang</groupId>
      <artifactId>commons-lang</artifactId>
      <version>2.6</version>
    </dependency>
    <dependency>
      <groupId>commons-fileupload</groupId>
      <artifactId>commons-fileupload</artifactId>
      <version>1.3.1</version>
    </dependency>
  </dependencies>

  <repositories>
    <repository>
      <id>sonatype</id>
      <name>Sonatype snapshot repo</name>
      <url>https://oss.sonatype.org/content/repositories/snapshots/</url>
    </repository>
    <repository>
      <id>com.springsource.repository.bundles.release</id>
      <name>SpringSource Enterprise Bundle Repository - SpringSource
	Bundle Releases</name>
      <url>http://repository.springsource.com/maven/bundles/release</url>
    </repository>
    <repository>
      <id>com.springsource.repository.bundles.external</id>
      <name>SpringSource Enterprise Bundle Repository - External Bundle
	Releases</name>
      <url>http://repository.springsource.com/maven/bundles/external</url>
    </repository>
    <repository>
      <id>spring.maven.milestone</id>
      <name>Spring Milestone Maven Repo</name>
      <url>http://repository.springsource.com/maven/bundles/milestone</url>
    </repository>

    <!-- For Hibernate Validator -->
    <repository>
      <id>org.jboss.repository.releases</id>
      <name>JBoss Maven Release Repository</name>
      <url>https://repository.jboss.org/nexus/content/repositories/releases</url>
      <snapshots>
	      <enabled>false</enabled>
      </snapshots>
    </repository>
    <!-- For Sun Mojarra JSF 2 implementation -->
    <repository>
      <id>maven2-repository.dev.java.net</id>
      <name>Java.net Repository for Maven</name>
      <url>http://download.java.net/maven/2/</url>
      <snapshots>
	      <enabled>false</enabled>
      </snapshots>
    </repository>
    <!-- For PrimeFaces JSF component library -->
    <repository>
      <id>prime-repo</id>
      <name>PrimeFaces Maven Repository</name>
      <url>http://repository.primefaces.org</url>
      <layout>default</layout>
    </repository>
  </repositories>
  
  <scm>
    <connection>scm:git:git//github.com/powertac/webapp-dependencies.git</connection>
    <developerConnection>scm:git:git@github.com:powertac/webapp-dependencies.git</developerConnection>
    <url>https://github.com/powertac/webapp-dependencies</url>
  </scm>
</project><|MERGE_RESOLUTION|>--- conflicted
+++ resolved
@@ -16,14 +16,9 @@
   </parent>
 
   <properties>
-<<<<<<< HEAD
-    <springwebflow-version>2.4.1.RELEASE</springwebflow-version>
-    <springsecurity-version>4.0.2.RELEASE</springsecurity-version>
-=======
     <springwebflow-version>2.4.2.RELEASE</springwebflow-version>
     <springsecurity-version>4.0.3.RELEASE</springsecurity-version>
     <active-mq.version>5.7.0</active-mq.version>
->>>>>>> 81cf90ba
   </properties>
 
   <dependencies>
