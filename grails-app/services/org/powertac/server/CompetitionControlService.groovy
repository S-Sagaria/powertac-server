--- conflicted
+++ resolved
@@ -109,11 +109,7 @@
     long now = new Date().getTime()
     long start = now + scheduleMillis * 2 - now % scheduleMillis
     // communicate start time to brokers
-<<<<<<< HEAD
-    SimStart startMsg = new SimStart(start: new Instant(start))
-=======
     SimStart startMsg = new SimStart(start: simulationStartTime, brokers: Broker.list().collect { it.username })
->>>>>>> 47049248
     brokerProxyService.broadcastMessage(startMsg)
     
     // Start up the clock at the correct time
