// import grails.plugins.springsecurity.SecurityConfigType

// locations to search for config files that get merged into the main config
// config files can either be Java properties files or ConfigSlurper scripts

// grails.config.locations = [ "classpath:${appName}-config.properties",
//                             "classpath:${appName}-config.groovy",
//                             "file:${userHome}/.grails/${appName}-config.properties",
//                             "file:${userHome}/.grails/${appName}-config.groovy"]

// if(System.properties["${appName}.config.location"]) {
//    grails.config.locations << "file:" + System.properties["${appName}.config.location"]
// }

grails.project.groupId = appName // change this to alter the default package name and Maven publishing destination
grails.mime.file.extensions = true // enables the parsing of file extensions from URLs into the request format
grails.mime.use.accept.header = false
grails.mime.types = [html: ['text/html', 'application/xhtml+xml'],
    xml: ['text/xml', 'application/xml'],
    text: 'text/plain',
    js: 'text/javascript',
    rss: 'application/rss+xml',
    atom: 'application/atom+xml',
    css: 'text/css',
    csv: 'text/csv',
    all: '*/*',
    json: ['application/json', 'text/json'],
    form: 'application/x-www-form-urlencoded',
    multipartForm: 'multipart/form-data'
]

// URL Mapping Cache Max Size, defaults to 5000
//grails.urlmapping.cache.maxsize = 1000

// The default codec used to encode data with ${}
grails.views.default.codec = "none" // none, html, base64
grails.views.gsp.encoding = "UTF-8"
grails.converters.encoding = "UTF-8"
// enable Sitemesh preprocessing of GSP pages
grails.views.gsp.sitemesh.preprocess = true
// scaffolding templates configuration
grails.scaffolding.templates.domainSuffix = 'Instance'

// Set to false to use the new Grails 1.2 JSONBuilder in the render method
grails.json.legacy.builder = false
// enabled native2ascii conversion of i18n properties files
grails.enable.native2ascii = true
// whether to install the java.util.logging bridge for sl4j. Disable for AppEngine!
grails.logging.jul.usebridge = true
// packages to include in Spring bean scanning
grails.spring.bean.packages = []

// set per-environment serverURL stem for creating absolute links
environments {
  production {
    //grails.serverURL = "http://xlarge.rsm.nl:8080/powertac"
    grails.serverURL = "http://localhost:8080/powertac"
  }
  development {
    grails.serverURL = "http://localhost:8080/${appName}"
  }
  test {
    grails.serverURL = "http://localhost:8080/${appName}"
  }

}

def catalinaBase = System.properties.getProperty('catalina.base')
if (!catalinaBase) catalinaBase = '.'   // just in case
def logDirectory = "${catalinaBase}/logs"

// default for all environments
log4j = {
  appenders {
    console name: 'stdout', threshold: org.apache.log4j.Level.WARN
    file name: 'file', file: 'logs/powertac-server.log', append: false
  }

  error 'org.codehaus',
      'org.springframework',
      'org.hibernate',
      'org.activemq',
      'net.sf.ehcache'
      
  info 'grails.app'
  debug 'grails.app.service.org.powertac.server'
        // 'grails.app.domain.org.powertac.genco'
        // 'org.hibernate.SQL'

  root {
    warn 'file', 'stdout'
  }
}

// special settings with development env
environments {
  development {
  }
}

// Added by the Joda-Time plugin:
grails.gorm.default.mapping = {
  "user-type" type: org.joda.time.contrib.hibernate.PersistentDateTime, class: org.joda.time.DateTime
  "user-type" type: org.joda.time.contrib.hibernate.PersistentDuration, class: org.joda.time.Duration
  "user-type" type: org.joda.time.contrib.hibernate.PersistentInstant, class: org.joda.time.Instant
  "user-type" type: org.joda.time.contrib.hibernate.PersistentInterval, class: org.joda.time.Interval
  "user-type" type: org.joda.time.contrib.hibernate.PersistentLocalDate, class: org.joda.time.LocalDate
  "user-type" type: org.joda.time.contrib.hibernate.PersistentLocalTimeAsString, class: org.joda.time.LocalTime
  "user-type" type: org.joda.time.contrib.hibernate.PersistentLocalDateTime, class: org.joda.time.LocalDateTime
  "user-type" type: org.joda.time.contrib.hibernate.PersistentPeriod, class: org.joda.time.Period
}

//graphviz.dot.executable='/usr/local/bin/dot'

//PowerTAC specific settings
powertac {
  jmx.broker.url = "service:jmx:rmi:///jndi/rmi://localhost:1099/jmxrmi"
  connector.url = "failover:(tcp://127.0.0.1:61616)"
  broker.url = 'tcp://localhost:61616'
<<<<<<< HEAD
  //deployment = 'competition'
=======
  //  deployment.type = 'competition'
  //  participationList.filePath = 'file:///tmp/broker_game.txt'

>>>>>>> 6fd1b261
  //jmx.broker.url = "service:jmx:rmi:///jndi/rmi://xlarge.rsm.nl:1099/jmxrmi"
  //connector.url = "failover:(tcp://xlarge.rsm.nl:61616)"
  //broker.url = 'tcp://xlarge.rsm.nl:61616'
}
// Added by the powertac-common plugin:
grails.validateable.packages = ['org.powertac.common.command']

// Added by the Spring Security Core plugin
grails.plugins.springsecurity.userLookup.userDomainClassName = 'org.powertac.common.Broker'
grails.plugins.springsecurity.userLookup.authorityJoinClassName = 'org.powertac.common.BrokerRole'
grails.plugins.springsecurity.authority.className = 'org.powertac.common.Role'

// Permission mapping
//grails.plugins.springsecurity.securityConfigType = SecurityConfigType.InterceptUrlMap
//grails.plugins.springsecurity.interceptUrlMap = [
//    '/*': ["hasRole('ROLE_ADMIN')"]
//]<|MERGE_RESOLUTION|>--- conflicted
+++ resolved
@@ -114,19 +114,20 @@
 
 //PowerTAC specific settings
 powertac {
+
+  // comment out the localhost versions and replace with host-specific versions
+  // for network deployment
   jmx.broker.url = "service:jmx:rmi:///jndi/rmi://localhost:1099/jmxrmi"
   connector.url = "failover:(tcp://127.0.0.1:61616)"
   broker.url = 'tcp://localhost:61616'
-<<<<<<< HEAD
-  //deployment = 'competition'
-=======
-  //  deployment.type = 'competition'
-  //  participationList.filePath = 'file:///tmp/broker_game.txt'
-
->>>>>>> 6fd1b261
   //jmx.broker.url = "service:jmx:rmi:///jndi/rmi://xlarge.rsm.nl:1099/jmxrmi"
   //connector.url = "failover:(tcp://xlarge.rsm.nl:61616)"
   //broker.url = 'tcp://xlarge.rsm.nl:61616'
+
+  // uncomment to allow control of broker login. Broker lists/game are in the
+  // specified file. 
+  //deployment.type = 'competition'
+  //participationList.filePath = 'file:///tmp/broker_game.txt'
 }
 // Added by the powertac-common plugin:
 grails.validateable.packages = ['org.powertac.common.command']
