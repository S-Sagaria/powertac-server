--- conflicted
+++ resolved
@@ -94,18 +94,6 @@
   <bean id="weatherService"
   		class="org.powertac.server.WeatherService">
   </bean>
-<<<<<<< HEAD
-  
-  <bean id="weatherReportRepo"
-        class="org.powertac.common.repo.WeatherReportRepo">
-  </bean>
-  
-  <bean id="weatherForecastRepo"
-        class="org.powertac.common.repo.WeatherForecastRepo">
-  </bean>
-=======
- 
->>>>>>> 1ac27713
 
   <bean id="springApplicationContext"
         class="org.powertac.common.spring.SpringApplicationContext" />
