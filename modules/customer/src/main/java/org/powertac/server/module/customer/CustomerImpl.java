package org.powertac.server.module.customer;

import org.powertac.common.commands.*;
import org.powertac.common.interfaces.Customer;

import java.math.BigDecimal;
import java.util.ArrayList;
import java.util.List;

public class CustomerImpl implements Customer {

<<<<<<< HEAD
    public CustomerImpl() {
        loadProfile = new BigDecimal[24];
        loadProfile[0] = new BigDecimal("0.2582");
        loadProfile[1] = new BigDecimal("0.1816");
        loadProfile[2] = new BigDecimal("0.1599");
        loadProfile[3] = new BigDecimal("0.1548");
        loadProfile[4] = new BigDecimal("0.1548");
        loadProfile[5] = new BigDecimal("0.1717");
        loadProfile[6] = new BigDecimal("0.3046");
        loadProfile[7] = new BigDecimal("0.4943");
        loadProfile[8] = new BigDecimal("0.5381");
        loadProfile[9] = new BigDecimal("0.5045");
        loadProfile[10] = new BigDecimal("0.4682");
        loadProfile[11] = new BigDecimal("0.4675");
        loadProfile[12] = new BigDecimal("0.5095");
        loadProfile[13] = new BigDecimal("0.5287");
        loadProfile[14] = new BigDecimal("0.4747");
        loadProfile[15] = new BigDecimal("0.4276");
        loadProfile[16] = new BigDecimal("0.4134");
        loadProfile[17] = new BigDecimal("0.4822");
        loadProfile[18] = new BigDecimal("0.6281");
        loadProfile[19] = new BigDecimal("0.7407");
        loadProfile[20] = new BigDecimal("0.7037");
        loadProfile[21] = new BigDecimal("0.5863");
        loadProfile[22] = new BigDecimal("0.4942");
        loadProfile[23] = new BigDecimal("0.3764");


    }

    @Override
    public String id() {
        return "customer.0.0.1";
    }

    @Override
    public String name() {
        return "The name of the default customer model";
    }

=======
>>>>>>> 4e793042
    @Override
    public List<TariffReplyCommand> processTariffList(List<TariffPublishedCommand> tariffPublishedCommandList) {
        /*TariffPublishedCommand bestTariffPublished = null;
        BigDecimal currentMaxUtility = new BigDecimal(0);
        for (TariffPublishedCommand tariffPublishedCommand : tariffPublishedCommandList) {
            if (getUtility(tariffPublishedCommand).compareTo(currentMaxUtility) > 0) {
                bestTariffPublished = tariffPublishedCommand;
            }
        }*/

        // Demo implementation. Returns empty list.
        ArrayList<TariffReplyCommand> tariffChoice = new ArrayList<TariffReplyCommand>();
        TariffReplyCommand bestTariffReply = new TariffReplyCommand();
<<<<<<< HEAD
        //tariffChoice.add(bestTariffPublished); //TODO: we need a simple way to convert TariffPublishedCommands into TariffReplyCommands
        //bestTariffReply = TariffParser.convert(bestTariffPublished)
=======
>>>>>>> 4e793042
        tariffChoice.add(bestTariffReply);
        return (tariffChoice);
    }

    private BigDecimal[] loadProfile;
    private BigDecimal[] consumptionPlan;

    private BigDecimal getUtility(TariffPublishedCommand tariffPublishedCommand) {
        return null;
    }

    @Override
    public MeterReadingCommand generateMeterReading(TimeslotUpdatedCommand timeslotUpdatedCommand) {
        return null;
    }

    @Override
    public CustomerInfoCommand generateCustomerInfo() {
        return null;
    }

}<|MERGE_RESOLUTION|>--- conflicted
+++ resolved
@@ -9,7 +9,6 @@
 
 public class CustomerImpl implements Customer {
 
-<<<<<<< HEAD
     public CustomerImpl() {
         loadProfile = new BigDecimal[24];
         loadProfile[0] = new BigDecimal("0.2582");
@@ -41,18 +40,6 @@
     }
 
     @Override
-    public String id() {
-        return "customer.0.0.1";
-    }
-
-    @Override
-    public String name() {
-        return "The name of the default customer model";
-    }
-
-=======
->>>>>>> 4e793042
-    @Override
     public List<TariffReplyCommand> processTariffList(List<TariffPublishedCommand> tariffPublishedCommandList) {
         /*TariffPublishedCommand bestTariffPublished = null;
         BigDecimal currentMaxUtility = new BigDecimal(0);
@@ -65,11 +52,8 @@
         // Demo implementation. Returns empty list.
         ArrayList<TariffReplyCommand> tariffChoice = new ArrayList<TariffReplyCommand>();
         TariffReplyCommand bestTariffReply = new TariffReplyCommand();
-<<<<<<< HEAD
         //tariffChoice.add(bestTariffPublished); //TODO: we need a simple way to convert TariffPublishedCommands into TariffReplyCommands
         //bestTariffReply = TariffParser.convert(bestTariffPublished)
-=======
->>>>>>> 4e793042
         tariffChoice.add(bestTariffReply);
         return (tariffChoice);
     }
