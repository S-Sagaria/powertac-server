<?xml version="1.0" encoding="UTF-8"?>
<project xmlns="http://maven.apache.org/POM/4.0.0" xmlns:xsi="http://www.w3.org/2001/XMLSchema-instance"
	 xsi:schemaLocation="http://maven.apache.org/POM/4.0.0 http://maven.apache.org/maven-v4_0_0.xsd">
  <modelVersion>4.0.0</modelVersion>
  <artifactId>visualizer</artifactId>
  <name>PowerTAC Visualizer</name>
  <packaging>war</packaging>
  <version>0.5.0-SNAPSHOT</version>

	<parent>
		<groupId>org.powertac</groupId>
		<artifactId>server-master</artifactId>
		<version>0.5.0-SNAPSHOT</version>
		<relativePath />
	</parent>

<<<<<<< HEAD
  <properties>
    <springwebflow-version>2.3.0.RELEASE</springwebflow-version>
    <springsecurity-version>3.0.3.RELEASE</springsecurity-version>
  </properties>

  <dependencies>

    <dependency>
      <groupId>org.powertac</groupId>
      <artifactId>server-main</artifactId>
      <version>0.5.0-SNAPSHOT</version>
    </dependency>

    <!-- Spring --> 
    <dependency>
      <groupId>org.springframework</groupId>
      <artifactId>spring-webmvc</artifactId>
      <version>${spring.version}</version>
      <exclusions>
	<exclusion>
	  <groupId>commons-logging</groupId>
	  <artifactId>commons-logging</artifactId>
	</exclusion>
      </exclusions>
    </dependency>
    <dependency>
      <groupId>org.springframework.webflow</groupId>
      <artifactId>spring-faces</artifactId>
      <version>${springwebflow-version}</version>
    </dependency>
    <dependency>
      <groupId>org.springframework.security</groupId>
      <artifactId>spring-security-core</artifactId>
      <version>${springsecurity-version}</version>
    </dependency>
    <dependency>
      <groupId>org.springframework.security</groupId>
      <artifactId>spring-security-config</artifactId>
      <version>${springsecurity-version}</version>
    </dependency>
    <dependency>
      <groupId>org.springframework.security</groupId>
      <artifactId>spring-security-web</artifactId>
      <version>${springsecurity-version}</version>
    </dependency>
    <!-- JSF-303 Dependency Injection -->
    <dependency>
      <groupId>javax.inject</groupId>
      <artifactId>javax.inject</artifactId>
      <version>1</version>
    </dependency>
    <!-- Servlet -->
    <dependency>
      <groupId>javax.servlet</groupId>
      <artifactId>servlet-api</artifactId>
      <version>2.5</version>
      <scope>provided</scope>
    </dependency>
    <dependency>
      <groupId>javax.servlet.jsp</groupId>
      <artifactId>jsp-api</artifactId>
      <version>2.1</version>
      <scope>provided</scope>
    </dependency>
    <dependency>
      <groupId>javax.servlet</groupId>
      <artifactId>jstl</artifactId>
      <version>1.2</version>
    </dependency>
    <!-- Sun Mojarra JSF 2 runtime -->
    <dependency>
      <groupId>com.sun.faces</groupId>
      <artifactId>jsf-api</artifactId>
      <version>2.0.3</version>
    </dependency>
    <dependency>
      <groupId>com.sun.faces</groupId>
      <artifactId>jsf-impl</artifactId>
      <version>2.0.3</version>
    </dependency>
    <!-- PrimeFaces component library -->
    <dependency>
      <groupId>org.primefaces</groupId>
      <artifactId>primefaces</artifactId>
      <version>3.2</version>
    </dependency>
    <!-- Primefaces theme -->
    <dependency>
      <groupId>org.primefaces.themes</groupId>
      <artifactId>south-street</artifactId>
      <version>1.0.2</version>
    </dependency>
    <!-- JSR 303 validation -->
    <dependency>
      <groupId>javax.validation</groupId>
      <artifactId>validation-api</artifactId>
      <version>1.0.0.GA</version>
    </dependency>
    <dependency>
      <groupId>org.hibernate</groupId>
      <artifactId>hibernate-validator</artifactId>
      <version>4.0.2.GA</version>
    </dependency>
    <!-- Test -->
    <!-- <dependency>
	 <groupId>junit</groupId>
	 <artifactId>junit</artifactId>
	 <version>4.7</version>
	 <scope>test</scope>
    </dependency> -->
    <!-- For random string generator -->
    <dependency>
      <groupId>commons-lang</groupId>
      <artifactId>commons-lang</artifactId>
      <version>2.2</version>
    </dependency>
  </dependencies>


  <repositories>
    <repository>
      <id>com.springsource.repository.bundles.release</id>
      <name>SpringSource Enterprise Bundle Repository - SpringSource
	Bundle Releases</name>
      <url>http://repository.springsource.com/maven/bundles/release</url>
    </repository>
    <repository>
      <id>com.springsource.repository.bundles.external</id>
      <name>SpringSource Enterprise Bundle Repository - External Bundle
	Releases</name>
      <url>http://repository.springsource.com/maven/bundles/external</url>
    </repository>
    <repository>
      <id>spring.maven.milestone</id>
      <name>Spring Milestone Maven Repo</name>
      <url>http://repository.springsource.com/maven/bundles/milestone</url>
    </repository>

    <!-- For Hibernate Validator -->
    <repository>
      <id>org.jboss.repository.releases</id>
      <name>JBoss Maven Release Repository</name>
      <url>https://repository.jboss.org/nexus/content/repositories/releases</url>
      <snapshots>
	<enabled>false</enabled>
      </snapshots>
    </repository>
    <!-- For Sun Mojarra JSF 2 implementation -->
    <repository>
      <id>maven2-repository.dev.java.net</id>
      <name>Java.net Repository for Maven</name>
      <url>http://download.java.net/maven/2/</url>
      <snapshots>
	<enabled>false</enabled>
      </snapshots>
    </repository>
    <!-- For PrimeFaces JSF component library -->
    <repository>
      <id>prime-repo</id>
      <name>PrimeFaces Maven Repository</name>
      <url>http://repository.primefaces.org</url>
      <layout>default</layout>
    </repository>
  </repositories>

  <build>
    <plugins>
      <plugin>
	<groupId>org.apache.maven.plugins</groupId>
	<artifactId>maven-compiler-plugin</artifactId>
	<configuration>
	  <source>${java.version}</source>
	  <target>${java.version}</target>
	</configuration>
      </plugin>

      <!-- jetty-maven-plugin -->
      <plugin>
	<groupId>org.mortbay.jetty</groupId>
	<artifactId>maven-jetty-plugin</artifactId>

	<configuration>
	  <webApp>${basedir}/target/mycustom.war</webApp>
	  <contextPath>/visualizer9</contextPath>
	</configuration>
      </plugin>

    </plugins>
  </build>
=======
	<properties>
		<springwebflow-version>2.3.0.RELEASE</springwebflow-version>
		<springsecurity-version>3.0.3.RELEASE</springsecurity-version>
	</properties>

	<dependencies>

		<dependency>
			<groupId>org.powertac</groupId>
			<artifactId>server-main</artifactId>
			<version>0.5.0-SNAPSHOT</version>
		</dependency>




		<!-- Spring -->
		<dependency>
			<groupId>org.springframework</groupId>
			<artifactId>spring-webmvc</artifactId>
			<version>${spring.version}</version>
			<exclusions>
				<exclusion>
					<groupId>commons-logging</groupId>
					<artifactId>commons-logging</artifactId>
				</exclusion>
			</exclusions>
		</dependency>
		<dependency>
			<groupId>org.springframework.webflow</groupId>
			<artifactId>spring-faces</artifactId>
			<version>${springwebflow-version}</version>
		</dependency>
		<dependency>
			<groupId>org.springframework.security</groupId>
			<artifactId>spring-security-core</artifactId>
			<version>${springsecurity-version}</version>
		</dependency>
		<dependency>
			<groupId>org.springframework.security</groupId>
			<artifactId>spring-security-config</artifactId>
			<version>${springsecurity-version}</version>
		</dependency>
		<dependency>
			<groupId>org.springframework.security</groupId>
			<artifactId>spring-security-web</artifactId>
			<version>${springsecurity-version}</version>
		</dependency>
		<!-- Logging -->
		<!--<dependency> <groupId>org.slf4j</groupId> <artifactId>slf4j-api</artifactId> 
			<version>${org.slf4j-version}</version> </dependency> <dependency> <groupId>org.slf4j</groupId> 
			<artifactId>jcl-over-slf4j</artifactId> <version>${org.slf4j-version}</version> 
			<scope>runtime</scope> </dependency> <dependency> <groupId>org.slf4j</groupId> 
			<artifactId>slf4j-log4j12</artifactId> <version>${org.slf4j-version}</version> 
			<scope>runtime</scope> </dependency> <dependency> <groupId>log4j</groupId> 
			<artifactId>log4j</artifactId> <version>1.2.16</version> <scope>runtime</scope> 
			</dependency> -->
		<!-- JSF-303 Dependency Injection -->
		<dependency>
			<groupId>javax.inject</groupId>
			<artifactId>javax.inject</artifactId>
			<version>1</version>
		</dependency>
		<!-- Servlet -->
		<dependency>
			<groupId>javax.servlet</groupId>
			<artifactId>servlet-api</artifactId>
			<version>2.5</version>
			<scope>provided</scope>
		</dependency>
		<dependency>
			<groupId>javax.servlet.jsp</groupId>
			<artifactId>jsp-api</artifactId>
			<version>2.1</version>
			<scope>provided</scope>
		</dependency>
		<dependency>
			<groupId>javax.servlet</groupId>
			<artifactId>jstl</artifactId>
			<version>1.2</version>
		</dependency>
		<!-- Sun Mojarra JSF 2 runtime -->
		<dependency>
			<groupId>com.sun.faces</groupId>
			<artifactId>jsf-api</artifactId>
			<version>2.0.3</version>
		</dependency>
		<dependency>
			<groupId>com.sun.faces</groupId>
			<artifactId>jsf-impl</artifactId>
			<version>2.0.3</version>
		</dependency>
		<!-- PrimeFaces component library -->
		<dependency>
			<groupId>org.primefaces</groupId>
			<artifactId>primefaces</artifactId>
			<version>3.2</version>
		</dependency>
		<!-- Primefaces theme -->
		<dependency>
			<groupId>org.primefaces.themes</groupId>
			<artifactId>south-street</artifactId>
			<version>1.0.2</version>
		</dependency>
		<!-- JSR 303 validation -->
		<dependency>
			<groupId>javax.validation</groupId>
			<artifactId>validation-api</artifactId>
			<version>1.0.0.GA</version>
		</dependency>
		<dependency>
			<groupId>org.hibernate</groupId>
			<artifactId>hibernate-validator</artifactId>
			<version>4.0.2.GA</version>
		</dependency>
		<!-- Test -->
		<!-- <dependency> <groupId>junit</groupId> <artifactId>junit</artifactId> 
			<version>4.7</version> <scope>test</scope> </dependency> -->
		<!-- For random string generator -->
		<dependency>
			<groupId>commons-lang</groupId>
			<artifactId>commons-lang</artifactId>
			<version>2.2</version>
		</dependency>
		<dependency>
			<groupId>commons-fileupload</groupId>
			<artifactId>commons-fileupload</artifactId>
			<version>1.2.2</version>
		</dependency>
	</dependencies>


	<repositories>
		<repository>
			<id>com.springsource.repository.bundles.release</id>
			<name>SpringSource Enterprise Bundle Repository - SpringSource
			Bundle Releases</name>
			<url>http://repository.springsource.com/maven/bundles/release</url>
		</repository>
		<repository>
			<id>com.springsource.repository.bundles.external</id>
			<name>SpringSource Enterprise Bundle Repository - External Bundle
			Releases</name>
			<url>http://repository.springsource.com/maven/bundles/external</url>
		</repository>
		<repository>
			<id>spring.maven.milestone</id>
			<name>Spring Milestone Maven Repo</name>
			<url>http://repository.springsource.com/maven/bundles/milestone</url>
		</repository>

		<!-- For Hibernate Validator -->
		<repository>
			<id>org.jboss.repository.releases</id>
			<name>JBoss Maven Release Repository</name>
			<url>https://repository.jboss.org/nexus/content/repositories/releases</url>
			<snapshots>
				<enabled>false</enabled>
			</snapshots>
		</repository>
		<!-- For Sun Mojarra JSF 2 implementation -->
		<repository>
			<id>maven2-repository.dev.java.net</id>
			<name>Java.net Repository for Maven</name>
			<url>http://download.java.net/maven/2/</url>
			<snapshots>
				<enabled>false</enabled>
			</snapshots>
		</repository>
		<!-- For PrimeFaces JSF component library -->
		<repository>
			<id>prime-repo</id>
			<name>PrimeFaces Maven Repository</name>
			<url>http://repository.primefaces.org</url>
			<layout>default</layout>
		</repository>
	</repositories>

	<build>
		<plugins>
			<plugin>
				<groupId>org.apache.maven.plugins</groupId>
				<artifactId>maven-compiler-plugin</artifactId>
				<configuration>
					<source>${java.version}</source>
					<target>${java.version}</target>
				</configuration>
			</plugin>
			<!-- <plugin> <groupId>org.apache.maven.plugins</groupId> <artifactId>maven-eclipse-plugin</artifactId> 
				<version>2.8</version> <configuration> <downloadSources>true</downloadSources> 
				<downloadJavadocs>false</downloadJavadocs> <wtpversion>2.0</wtpversion> <sourceExcludes> 
				<sourceExclude>**/.svn/**</sourceExclude> </sourceExcludes> </configuration> 
				</plugin> -->
			<plugin>
				<groupId>org.apache.maven.plugins</groupId>
				<artifactId>maven-dependency-plugin</artifactId>
				<executions>
					<execution>
						<id>install</id>
						<phase>install</phase>
						<goals>
							<goal>sources</goal>
						</goals>
					</execution>
				</executions>
			</plugin>
			<plugin>
				<groupId>org.codehaus.mojo</groupId>
				<artifactId>tomcat-maven-plugin</artifactId>
				<version>1.0-beta-1</version>
			</plugin>

			<!-- jetty-maven-plugin -->
			<plugin>
				<groupId>org.mortbay.jetty</groupId>
				<artifactId>maven-jetty-plugin</artifactId>

				<configuration>
					<webApp>${basedir}/target/mycustom.war</webApp>
					<contextPath>/visualizer</contextPath>
				</configuration>
			</plugin>




		</plugins>
	</build>
>>>>>>> 16fad803
</project><|MERGE_RESOLUTION|>--- conflicted
+++ resolved
@@ -7,14 +7,13 @@
   <packaging>war</packaging>
   <version>0.5.0-SNAPSHOT</version>
 
-	<parent>
-		<groupId>org.powertac</groupId>
-		<artifactId>server-master</artifactId>
-		<version>0.5.0-SNAPSHOT</version>
-		<relativePath />
-	</parent>
-
-<<<<<<< HEAD
+  <parent>
+    <groupId>org.powertac</groupId>
+    <artifactId>server-master</artifactId>
+    <version>0.5.0-SNAPSHOT</version>
+    <relativePath />
+  </parent>
+
   <properties>
     <springwebflow-version>2.3.0.RELEASE</springwebflow-version>
     <springsecurity-version>3.0.3.RELEASE</springsecurity-version>
@@ -118,13 +117,6 @@
       <artifactId>hibernate-validator</artifactId>
       <version>4.0.2.GA</version>
     </dependency>
-    <!-- Test -->
-    <!-- <dependency>
-	 <groupId>junit</groupId>
-	 <artifactId>junit</artifactId>
-	 <version>4.7</version>
-	 <scope>test</scope>
-    </dependency> -->
     <!-- For random string generator -->
     <dependency>
       <groupId>commons-lang</groupId>
@@ -195,243 +187,14 @@
       <plugin>
 	<groupId>org.mortbay.jetty</groupId>
 	<artifactId>maven-jetty-plugin</artifactId>
+	<version>6.1.26</version>
 
 	<configuration>
-	  <webApp>${basedir}/target/mycustom.war</webApp>
-	  <contextPath>/visualizer9</contextPath>
+	  <!-- <webApp>${basedir}/target/mycustom.war</webApp> -->
+	  <contextPath>/visualizer</contextPath>
 	</configuration>
       </plugin>
 
     </plugins>
   </build>
-=======
-	<properties>
-		<springwebflow-version>2.3.0.RELEASE</springwebflow-version>
-		<springsecurity-version>3.0.3.RELEASE</springsecurity-version>
-	</properties>
-
-	<dependencies>
-
-		<dependency>
-			<groupId>org.powertac</groupId>
-			<artifactId>server-main</artifactId>
-			<version>0.5.0-SNAPSHOT</version>
-		</dependency>
-
-
-
-
-		<!-- Spring -->
-		<dependency>
-			<groupId>org.springframework</groupId>
-			<artifactId>spring-webmvc</artifactId>
-			<version>${spring.version}</version>
-			<exclusions>
-				<exclusion>
-					<groupId>commons-logging</groupId>
-					<artifactId>commons-logging</artifactId>
-				</exclusion>
-			</exclusions>
-		</dependency>
-		<dependency>
-			<groupId>org.springframework.webflow</groupId>
-			<artifactId>spring-faces</artifactId>
-			<version>${springwebflow-version}</version>
-		</dependency>
-		<dependency>
-			<groupId>org.springframework.security</groupId>
-			<artifactId>spring-security-core</artifactId>
-			<version>${springsecurity-version}</version>
-		</dependency>
-		<dependency>
-			<groupId>org.springframework.security</groupId>
-			<artifactId>spring-security-config</artifactId>
-			<version>${springsecurity-version}</version>
-		</dependency>
-		<dependency>
-			<groupId>org.springframework.security</groupId>
-			<artifactId>spring-security-web</artifactId>
-			<version>${springsecurity-version}</version>
-		</dependency>
-		<!-- Logging -->
-		<!--<dependency> <groupId>org.slf4j</groupId> <artifactId>slf4j-api</artifactId> 
-			<version>${org.slf4j-version}</version> </dependency> <dependency> <groupId>org.slf4j</groupId> 
-			<artifactId>jcl-over-slf4j</artifactId> <version>${org.slf4j-version}</version> 
-			<scope>runtime</scope> </dependency> <dependency> <groupId>org.slf4j</groupId> 
-			<artifactId>slf4j-log4j12</artifactId> <version>${org.slf4j-version}</version> 
-			<scope>runtime</scope> </dependency> <dependency> <groupId>log4j</groupId> 
-			<artifactId>log4j</artifactId> <version>1.2.16</version> <scope>runtime</scope> 
-			</dependency> -->
-		<!-- JSF-303 Dependency Injection -->
-		<dependency>
-			<groupId>javax.inject</groupId>
-			<artifactId>javax.inject</artifactId>
-			<version>1</version>
-		</dependency>
-		<!-- Servlet -->
-		<dependency>
-			<groupId>javax.servlet</groupId>
-			<artifactId>servlet-api</artifactId>
-			<version>2.5</version>
-			<scope>provided</scope>
-		</dependency>
-		<dependency>
-			<groupId>javax.servlet.jsp</groupId>
-			<artifactId>jsp-api</artifactId>
-			<version>2.1</version>
-			<scope>provided</scope>
-		</dependency>
-		<dependency>
-			<groupId>javax.servlet</groupId>
-			<artifactId>jstl</artifactId>
-			<version>1.2</version>
-		</dependency>
-		<!-- Sun Mojarra JSF 2 runtime -->
-		<dependency>
-			<groupId>com.sun.faces</groupId>
-			<artifactId>jsf-api</artifactId>
-			<version>2.0.3</version>
-		</dependency>
-		<dependency>
-			<groupId>com.sun.faces</groupId>
-			<artifactId>jsf-impl</artifactId>
-			<version>2.0.3</version>
-		</dependency>
-		<!-- PrimeFaces component library -->
-		<dependency>
-			<groupId>org.primefaces</groupId>
-			<artifactId>primefaces</artifactId>
-			<version>3.2</version>
-		</dependency>
-		<!-- Primefaces theme -->
-		<dependency>
-			<groupId>org.primefaces.themes</groupId>
-			<artifactId>south-street</artifactId>
-			<version>1.0.2</version>
-		</dependency>
-		<!-- JSR 303 validation -->
-		<dependency>
-			<groupId>javax.validation</groupId>
-			<artifactId>validation-api</artifactId>
-			<version>1.0.0.GA</version>
-		</dependency>
-		<dependency>
-			<groupId>org.hibernate</groupId>
-			<artifactId>hibernate-validator</artifactId>
-			<version>4.0.2.GA</version>
-		</dependency>
-		<!-- Test -->
-		<!-- <dependency> <groupId>junit</groupId> <artifactId>junit</artifactId> 
-			<version>4.7</version> <scope>test</scope> </dependency> -->
-		<!-- For random string generator -->
-		<dependency>
-			<groupId>commons-lang</groupId>
-			<artifactId>commons-lang</artifactId>
-			<version>2.2</version>
-		</dependency>
-		<dependency>
-			<groupId>commons-fileupload</groupId>
-			<artifactId>commons-fileupload</artifactId>
-			<version>1.2.2</version>
-		</dependency>
-	</dependencies>
-
-
-	<repositories>
-		<repository>
-			<id>com.springsource.repository.bundles.release</id>
-			<name>SpringSource Enterprise Bundle Repository - SpringSource
-			Bundle Releases</name>
-			<url>http://repository.springsource.com/maven/bundles/release</url>
-		</repository>
-		<repository>
-			<id>com.springsource.repository.bundles.external</id>
-			<name>SpringSource Enterprise Bundle Repository - External Bundle
-			Releases</name>
-			<url>http://repository.springsource.com/maven/bundles/external</url>
-		</repository>
-		<repository>
-			<id>spring.maven.milestone</id>
-			<name>Spring Milestone Maven Repo</name>
-			<url>http://repository.springsource.com/maven/bundles/milestone</url>
-		</repository>
-
-		<!-- For Hibernate Validator -->
-		<repository>
-			<id>org.jboss.repository.releases</id>
-			<name>JBoss Maven Release Repository</name>
-			<url>https://repository.jboss.org/nexus/content/repositories/releases</url>
-			<snapshots>
-				<enabled>false</enabled>
-			</snapshots>
-		</repository>
-		<!-- For Sun Mojarra JSF 2 implementation -->
-		<repository>
-			<id>maven2-repository.dev.java.net</id>
-			<name>Java.net Repository for Maven</name>
-			<url>http://download.java.net/maven/2/</url>
-			<snapshots>
-				<enabled>false</enabled>
-			</snapshots>
-		</repository>
-		<!-- For PrimeFaces JSF component library -->
-		<repository>
-			<id>prime-repo</id>
-			<name>PrimeFaces Maven Repository</name>
-			<url>http://repository.primefaces.org</url>
-			<layout>default</layout>
-		</repository>
-	</repositories>
-
-	<build>
-		<plugins>
-			<plugin>
-				<groupId>org.apache.maven.plugins</groupId>
-				<artifactId>maven-compiler-plugin</artifactId>
-				<configuration>
-					<source>${java.version}</source>
-					<target>${java.version}</target>
-				</configuration>
-			</plugin>
-			<!-- <plugin> <groupId>org.apache.maven.plugins</groupId> <artifactId>maven-eclipse-plugin</artifactId> 
-				<version>2.8</version> <configuration> <downloadSources>true</downloadSources> 
-				<downloadJavadocs>false</downloadJavadocs> <wtpversion>2.0</wtpversion> <sourceExcludes> 
-				<sourceExclude>**/.svn/**</sourceExclude> </sourceExcludes> </configuration> 
-				</plugin> -->
-			<plugin>
-				<groupId>org.apache.maven.plugins</groupId>
-				<artifactId>maven-dependency-plugin</artifactId>
-				<executions>
-					<execution>
-						<id>install</id>
-						<phase>install</phase>
-						<goals>
-							<goal>sources</goal>
-						</goals>
-					</execution>
-				</executions>
-			</plugin>
-			<plugin>
-				<groupId>org.codehaus.mojo</groupId>
-				<artifactId>tomcat-maven-plugin</artifactId>
-				<version>1.0-beta-1</version>
-			</plugin>
-
-			<!-- jetty-maven-plugin -->
-			<plugin>
-				<groupId>org.mortbay.jetty</groupId>
-				<artifactId>maven-jetty-plugin</artifactId>
-
-				<configuration>
-					<webApp>${basedir}/target/mycustom.war</webApp>
-					<contextPath>/visualizer</contextPath>
-				</configuration>
-			</plugin>
-
-
-
-
-		</plugins>
-	</build>
->>>>>>> 16fad803
 </project>