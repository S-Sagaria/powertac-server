<project xmlns="http://maven.apache.org/POM/4.0.0" xmlns:xsi="http://www.w3.org/2001/XMLSchema-instance" xsi:schemaLocation="http://maven.apache.org/POM/4.0.0 http://maven.apache.org/xsd/maven-4.0.0.xsd">
  <modelVersion>4.0.0</modelVersion>
  <parent>
    <artifactId>powertac-server</artifactId>
    <groupId>org.powertac</groupId>
    <version>0.0.1-SNAPSHOT</version>
    <relativePath>..</relativePath>
  </parent>
  <artifactId>genco</artifactId>
  <name>Power TAC genco</name>
  <description>Models of simple wholesale power producers, and a
    wholesale buyer</description>
  <dependencies>
    <dependency>
      <groupId>org.powertac</groupId>
      <artifactId>server-interface</artifactId>
      <version>0.0.1-SNAPSHOT</version>
    </dependency>

    <dependency>
      <groupId>org.springframework</groupId>
      <artifactId>spring-aop</artifactId>
      <version>3.0.6.RELEASE</version>
      <type>jar</type>
      <scope>compile</scope>
    </dependency>
    <dependency>
      <groupId>org.aspectj</groupId>
      <artifactId>aspectjrt</artifactId>
      <version>1.6.7</version>
      <scope>compile</scope>
    </dependency>
  </dependencies>
<<<<<<< HEAD
   <build>
		<directory>${project.basedir}/target</directory>
		<outputDirectory>${project.build.directory}/classes</outputDirectory>
		<finalName>${project.artifactId}-${project.version}</finalName>
		<testOutputDirectory>${project.build.directory}/test-classes</testOutputDirectory>
		<sourceDirectory>${project.basedir}/services</sourceDirectory>
		<scriptSourceDirectory>scripts</scriptSourceDirectory>
		<testSourceDirectory>${project.basedir}/test</testSourceDirectory>
		<resources>
			<resource>
				<directory>${project.basedir}/services</directory>
			</resource>
			<resource>
				<directory>${project.basedir}/domain</directory>
			</resource>
			<resource>
				<directory>${project.basedir}/src</directory>
			</resource>
			<resource>
				<directory>${project.basedir}/aspects</directory>
			</resource>
		</resources>
		<testResources>
			<testResource>
				<directory>${project.basedir}/test</directory>
			</testResource>
		</testResources>
		<!-- Needed for M2E Eclipse plugin >= version 1.0 -->
		<pluginManagement>
			<plugins>
				<plugin>
					<groupId>org.eclipse.m2e</groupId>
					<artifactId>lifecycle-mapping</artifactId>
					<version>1.0.0</version>
					<configuration>
						<lifecycleMappingMetadata>
							<pluginExecutions>
								<pluginExecution>
									<pluginExecutionFilter>
										<groupId>org.codehaus.mojo</groupId>
										<artifactId>build-helper-maven-plugin</artifactId>
										<versionRange>[1.0,)</versionRange>
										<goals>
											<goal>add-source</goal>
											<goal>add-test-source</goal>
											<goal>add-resource</goal>
											<goal>add-test-resource</goal>
											<goal>maven-version</goal>
											<goal>parse-version</goal>
										</goals>
									</pluginExecutionFilter>
									<action>
										<execute>
											<runOnConfiguration>true</runOnConfiguration>
											<runOnIncremental>true</runOnIncremental>
										</execute>
									</action>
								</pluginExecution>
							</pluginExecutions>
						</lifecycleMappingMetadata>
					</configuration>
				</plugin>
			</plugins>
		</pluginManagement>
		<plugins>
			<plugin>
				<groupId>org.apache.maven.plugins</groupId>
				<artifactId>maven-surefire-plugin</artifactId>
				<version>2.10</version>
				<configuration>
					<includes>
						<include>**/*Tests.java</include>
						<include>**/*Test.java</include>
					</includes>
				</configuration>
			</plugin>
			<plugin>
				<groupId>org.codehaus.mojo</groupId>
				<artifactId>build-helper-maven-plugin</artifactId>
				<version>1.7</version>
				<executions>
					<execution>
						<id>add-source</id>
						<phase>generate-sources</phase>
						<goals>
							<goal>add-source</goal>
						</goals>
						<configuration>
							<sources>
								<source>${project.basedir}/domain</source>
								<source>${project.basedir}/src</source>
								<source>${project.basedir}/aspects</source>
							</sources>
						</configuration>
					</execution>
				</executions>
			</plugin>
			<plugin>
				<groupId>org.apache.maven.plugins</groupId>
				<artifactId>maven-compiler-plugin</artifactId>
				<version>2.3.2</version>
				<configuration>
					<source>1.5</source>
					<target>1.5</target>
					<excludes>
					</excludes>
				</configuration>
			</plugin>
			<plugin>
				<groupId>org.codehaus.mojo</groupId>
				<artifactId>aspectj-maven-plugin</artifactId>
				<version>1.3</version>
				<executions>
					<execution>
						<goals>
							<goal>compile</goal>
							<goal>test-compile</goal>
						</goals>
						<configuration>
							<verbose>false</verbose>
							<complianceLevel>1.5</complianceLevel>
							<weaveDependencies>
								<weaveDependency>
									<groupId>org.springframework</groupId>
									<artifactId>spring-aspects</artifactId>
								</weaveDependency>
							</weaveDependencies>
						</configuration>
					</execution>
				</executions>
			</plugin>
		</plugins>
	</build>
	<organization>
		<name>Power TAC</name>
		<url>http://www.powertac.org</url>
	</organization>
	<description>Domain data and services needed by both server and brokers in the Power TAC competitive simulation system.</description>
=======

  <!-- needs AspectJ build -->
  <build>
    <plugins>
      <plugin>
	<groupId>org.codehaus.mojo</groupId>
	<artifactId>aspectj-maven-plugin</artifactId>
	<version>1.3</version>
	<executions>
	  <execution>
	    <goals>
	      <goal>compile</goal>
	      <goal>test-compile</goal>
	    </goals>
	    <configuration>
	      <verbose>false</verbose>
	      <complianceLevel>1.6</complianceLevel>
	      <weaveDependencies>
		<weaveDependency>
		  <groupId>org.powertac</groupId>
		  <artifactId>common</artifactId>
		</weaveDependency>
	      </weaveDependencies>
	    </configuration>
	  </execution>
	</executions>
      </plugin>
    </plugins>
  </build>
>>>>>>> 89a1b330
</project><|MERGE_RESOLUTION|>--- conflicted
+++ resolved
@@ -31,146 +31,6 @@
       <scope>compile</scope>
     </dependency>
   </dependencies>
-<<<<<<< HEAD
-   <build>
-		<directory>${project.basedir}/target</directory>
-		<outputDirectory>${project.build.directory}/classes</outputDirectory>
-		<finalName>${project.artifactId}-${project.version}</finalName>
-		<testOutputDirectory>${project.build.directory}/test-classes</testOutputDirectory>
-		<sourceDirectory>${project.basedir}/services</sourceDirectory>
-		<scriptSourceDirectory>scripts</scriptSourceDirectory>
-		<testSourceDirectory>${project.basedir}/test</testSourceDirectory>
-		<resources>
-			<resource>
-				<directory>${project.basedir}/services</directory>
-			</resource>
-			<resource>
-				<directory>${project.basedir}/domain</directory>
-			</resource>
-			<resource>
-				<directory>${project.basedir}/src</directory>
-			</resource>
-			<resource>
-				<directory>${project.basedir}/aspects</directory>
-			</resource>
-		</resources>
-		<testResources>
-			<testResource>
-				<directory>${project.basedir}/test</directory>
-			</testResource>
-		</testResources>
-		<!-- Needed for M2E Eclipse plugin >= version 1.0 -->
-		<pluginManagement>
-			<plugins>
-				<plugin>
-					<groupId>org.eclipse.m2e</groupId>
-					<artifactId>lifecycle-mapping</artifactId>
-					<version>1.0.0</version>
-					<configuration>
-						<lifecycleMappingMetadata>
-							<pluginExecutions>
-								<pluginExecution>
-									<pluginExecutionFilter>
-										<groupId>org.codehaus.mojo</groupId>
-										<artifactId>build-helper-maven-plugin</artifactId>
-										<versionRange>[1.0,)</versionRange>
-										<goals>
-											<goal>add-source</goal>
-											<goal>add-test-source</goal>
-											<goal>add-resource</goal>
-											<goal>add-test-resource</goal>
-											<goal>maven-version</goal>
-											<goal>parse-version</goal>
-										</goals>
-									</pluginExecutionFilter>
-									<action>
-										<execute>
-											<runOnConfiguration>true</runOnConfiguration>
-											<runOnIncremental>true</runOnIncremental>
-										</execute>
-									</action>
-								</pluginExecution>
-							</pluginExecutions>
-						</lifecycleMappingMetadata>
-					</configuration>
-				</plugin>
-			</plugins>
-		</pluginManagement>
-		<plugins>
-			<plugin>
-				<groupId>org.apache.maven.plugins</groupId>
-				<artifactId>maven-surefire-plugin</artifactId>
-				<version>2.10</version>
-				<configuration>
-					<includes>
-						<include>**/*Tests.java</include>
-						<include>**/*Test.java</include>
-					</includes>
-				</configuration>
-			</plugin>
-			<plugin>
-				<groupId>org.codehaus.mojo</groupId>
-				<artifactId>build-helper-maven-plugin</artifactId>
-				<version>1.7</version>
-				<executions>
-					<execution>
-						<id>add-source</id>
-						<phase>generate-sources</phase>
-						<goals>
-							<goal>add-source</goal>
-						</goals>
-						<configuration>
-							<sources>
-								<source>${project.basedir}/domain</source>
-								<source>${project.basedir}/src</source>
-								<source>${project.basedir}/aspects</source>
-							</sources>
-						</configuration>
-					</execution>
-				</executions>
-			</plugin>
-			<plugin>
-				<groupId>org.apache.maven.plugins</groupId>
-				<artifactId>maven-compiler-plugin</artifactId>
-				<version>2.3.2</version>
-				<configuration>
-					<source>1.5</source>
-					<target>1.5</target>
-					<excludes>
-					</excludes>
-				</configuration>
-			</plugin>
-			<plugin>
-				<groupId>org.codehaus.mojo</groupId>
-				<artifactId>aspectj-maven-plugin</artifactId>
-				<version>1.3</version>
-				<executions>
-					<execution>
-						<goals>
-							<goal>compile</goal>
-							<goal>test-compile</goal>
-						</goals>
-						<configuration>
-							<verbose>false</verbose>
-							<complianceLevel>1.5</complianceLevel>
-							<weaveDependencies>
-								<weaveDependency>
-									<groupId>org.springframework</groupId>
-									<artifactId>spring-aspects</artifactId>
-								</weaveDependency>
-							</weaveDependencies>
-						</configuration>
-					</execution>
-				</executions>
-			</plugin>
-		</plugins>
-	</build>
-	<organization>
-		<name>Power TAC</name>
-		<url>http://www.powertac.org</url>
-	</organization>
-	<description>Domain data and services needed by both server and brokers in the Power TAC competitive simulation system.</description>
-=======
 
   <!-- needs AspectJ build -->
   <build>
@@ -200,5 +60,4 @@
       </plugin>
     </plugins>
   </build>
->>>>>>> 89a1b330
 </project>