package org.powertac.visualizer.beans;

import org.apache.log4j.Logger;
import org.joda.time.Instant;
import org.powertac.common.Competition;
import org.powertac.common.msg.TimeslotUpdate;
import org.powertac.visualizer.VisualizerApplicationContext;
import org.powertac.visualizer.domain.DayOverview;
import org.powertac.visualizer.interfaces.Recyclable;
import org.springframework.beans.factory.annotation.Autowired;
import org.springframework.stereotype.Service;

import javax.faces.bean.ManagedBean;
import java.io.Serializable;
import java.util.List;

/**
 * Holds properties of the Visualizer such as number of received messages from
 * the simulator, number of Visualizer runs etc.
 * 
 * @author Jurica Babic
 */
@ManagedBean
@Service
public class VisualizerBean implements Serializable {

<<<<<<< HEAD
=======
	
>>>>>>> fb0547a9
	private static final long serialVersionUID = 1L;
	private Logger log = Logger.getLogger(VisualizerBean.class);

	private int messageCounter;
	private int visualizerRunCount;

	private Competition competition;
	private TimeslotUpdate oldTimeslotUpdate;
	private TimeslotUpdate timeslotUpdate;
	private String simulationStatus;
	private int currentTimeslotSerialNumber;
	private boolean finished;
	private boolean running;
	private long currentMillis;

	@Autowired
	private AppearanceListBean appearanceList;

  private Boolean tournamentMode = false;

	public VisualizerBean() {
		init();
	}

	public void incrementMessageCounter() {
		messageCounter++;
	}

	public int getMessageCount() {
		return messageCounter;
	}

	/**
	 * Configures visualizer bean for the new competition instance. Resets its
	 * properties and increments Visualizer counter.
	 */
	public void newRun() {
		init();
		appearanceList.resetAvailableList(); // so broker appearances will be
		// free for the next competition
		// Recycle:
		List<Recyclable> recyclables = VisualizerApplicationContext.listBeansOfType(Recyclable.class);
		for (Recyclable rec : recyclables) {
			log.info("recycling..." + rec.getClass().getName());
			rec.recycle();
		}
	}

	public void init() {
		messageCounter = 0;
		visualizerRunCount++;
		competition = null;
		oldTimeslotUpdate = null;
		timeslotUpdate = null;
		simulationStatus = null;
		currentTimeslotSerialNumber = -1;
		finished = false;
		running = false;
	
		currentMillis = 0;

	}

	public int getVisualizerRunCount() {
		return visualizerRunCount;
	}

	public Competition getCompetition() {
		return competition;
	}

	public void setCompetition(Competition competition) {
		this.competition = competition;
	}

	public TimeslotUpdate getTimeslotUpdate() {
		return timeslotUpdate;
		
	}

	public void setTimeslotUpdate(TimeslotUpdate timeslotUpdate) {
		this.timeslotUpdate = timeslotUpdate;
	}

	public String getSimulationStatus() {
		return simulationStatus;
	}

	public void setSimulationStatus(String simulationStatus) {
		this.simulationStatus = simulationStatus;
	}

	public int getCurrentTimeslotSerialNumber() {
		return currentTimeslotSerialNumber;
	}

	public void setCurrentTimeslotSerialNumber(int currentTimeslotSerialNumber) {
		this.currentTimeslotSerialNumber = currentTimeslotSerialNumber;
	}

	public boolean isFinished() {
		return finished;
	}

	public void setFinished(boolean finished) {
		this.finished = finished;
	}

	public boolean isRunning() {
		return running;
	}

	public void setRunning(boolean running) {
		this.running = running;
	}

//	public int getFirstTimeslotIndex() {
//		return firstTimeslotIndex;
//	}
//
//	public void setFirstTimeslotIndex(int firstTimeslotIndex) {
//		this.firstTimeslotIndex = firstTimeslotIndex;
//	}
	
	public long getCurrentMillis() {
		return currentMillis;
	}
	public void setCurrentMillis(long currentMillis) {
		this.currentMillis = currentMillis;
	}
	
	public TimeslotUpdate getOldTimeslotUpdate() {
		return oldTimeslotUpdate;
	}
	
	public void setOldTimeslotUpdate(TimeslotUpdate oldTimeslotUpdate) {
		this.oldTimeslotUpdate = oldTimeslotUpdate;
	}

  public Boolean getTournamentMode() {
    return tournamentMode;
  }
  public void setTournamentMode(Boolean tournamentMode) {
    this.tournamentMode = tournamentMode;
  }
}<|MERGE_RESOLUTION|>--- conflicted
+++ resolved
@@ -1,18 +1,17 @@
 package org.powertac.visualizer.beans;
 
+import java.io.Serializable;
+import java.util.List;
+
+import javax.faces.bean.ManagedBean;
+
 import org.apache.log4j.Logger;
-import org.joda.time.Instant;
 import org.powertac.common.Competition;
 import org.powertac.common.msg.TimeslotUpdate;
 import org.powertac.visualizer.VisualizerApplicationContext;
-import org.powertac.visualizer.domain.DayOverview;
 import org.powertac.visualizer.interfaces.Recyclable;
 import org.springframework.beans.factory.annotation.Autowired;
 import org.springframework.stereotype.Service;
-
-import javax.faces.bean.ManagedBean;
-import java.io.Serializable;
-import java.util.List;
 
 /**
  * Holds properties of the Visualizer such as number of received messages from
@@ -24,10 +23,6 @@
 @Service
 public class VisualizerBean implements Serializable {
 
-<<<<<<< HEAD
-=======
-	
->>>>>>> fb0547a9
 	private static final long serialVersionUID = 1L;
 	private Logger log = Logger.getLogger(VisualizerBean.class);
 
@@ -46,7 +41,7 @@
 	@Autowired
 	private AppearanceListBean appearanceList;
 
-  private Boolean tournamentMode = false;
+	private Boolean tournamentMode = false;
 
 	public VisualizerBean() {
 		init();
@@ -69,7 +64,8 @@
 		appearanceList.resetAvailableList(); // so broker appearances will be
 		// free for the next competition
 		// Recycle:
-		List<Recyclable> recyclables = VisualizerApplicationContext.listBeansOfType(Recyclable.class);
+		List<Recyclable> recyclables = VisualizerApplicationContext
+				.listBeansOfType(Recyclable.class);
 		for (Recyclable rec : recyclables) {
 			log.info("recycling..." + rec.getClass().getName());
 			rec.recycle();
@@ -86,7 +82,7 @@
 		currentTimeslotSerialNumber = -1;
 		finished = false;
 		running = false;
-	
+
 		currentMillis = 0;
 
 	}
@@ -105,7 +101,7 @@
 
 	public TimeslotUpdate getTimeslotUpdate() {
 		return timeslotUpdate;
-		
+
 	}
 
 	public void setTimeslotUpdate(TimeslotUpdate timeslotUpdate) {
@@ -144,33 +140,27 @@
 		this.running = running;
 	}
 
-//	public int getFirstTimeslotIndex() {
-//		return firstTimeslotIndex;
-//	}
-//
-//	public void setFirstTimeslotIndex(int firstTimeslotIndex) {
-//		this.firstTimeslotIndex = firstTimeslotIndex;
-//	}
-	
 	public long getCurrentMillis() {
 		return currentMillis;
 	}
+
 	public void setCurrentMillis(long currentMillis) {
 		this.currentMillis = currentMillis;
 	}
-	
+
 	public TimeslotUpdate getOldTimeslotUpdate() {
 		return oldTimeslotUpdate;
 	}
-	
+
 	public void setOldTimeslotUpdate(TimeslotUpdate oldTimeslotUpdate) {
 		this.oldTimeslotUpdate = oldTimeslotUpdate;
 	}
 
-  public Boolean getTournamentMode() {
-    return tournamentMode;
-  }
-  public void setTournamentMode(Boolean tournamentMode) {
-    this.tournamentMode = tournamentMode;
-  }
+	public Boolean getTournamentMode() {
+		return tournamentMode;
+	}
+
+	public void setTournamentMode(Boolean tournamentMode) {
+		this.tournamentMode = tournamentMode;
+	}
 }