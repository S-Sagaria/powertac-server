--- conflicted
+++ resolved
@@ -1,6 +1,5 @@
 package org.powertac.visualizer.services;
 
-<<<<<<< HEAD
 import java.io.Serializable;
 import java.util.ArrayList;
 import java.util.Comparator;
@@ -15,9 +14,6 @@
 import java.util.concurrent.ConcurrentHashMap;
 
 import org.apache.log4j.Logger;
-=======
-import com.google.gson.Gson;
->>>>>>> 2b68e48b
 import org.joda.time.Instant;
 import org.powertac.common.MarketTransaction;
 import org.powertac.visualizer.beans.VisualizerBean;
@@ -25,32 +21,26 @@
 import org.powertac.visualizer.domain.broker.TariffDynamicData;
 import org.powertac.visualizer.interfaces.Recyclable;
 import org.powertac.visualizer.interfaces.TimeslotCompleteActivation;
-<<<<<<< HEAD
 import org.powertac.visualizer.push.DynDataPusher;
 import org.powertac.visualizer.push.FinancePusher;
 import org.powertac.visualizer.push.NominationCategoryPusher;
 import org.powertac.visualizer.push.NominationPusher;
 import org.powertac.visualizer.push.TariffMarketPusher;
 import org.powertac.visualizer.push.WholesaleMarketPusher;
-=======
-import org.powertac.visualizer.push.*;
->>>>>>> 2b68e48b
 import org.powertac.visualizer.services.handlers.VisualizerHelperService;
-import org.powertac.visualizer.statistical.*;
+import org.powertac.visualizer.statistical.BalancingCategory;
+import org.powertac.visualizer.statistical.DistributionCategory;
+import org.powertac.visualizer.statistical.DynamicData;
+import org.powertac.visualizer.statistical.FinanceCategory;
+import org.powertac.visualizer.statistical.FinanceDynamicData;
+import org.powertac.visualizer.statistical.TariffCategory;
+import org.powertac.visualizer.statistical.WholesaleCategory;
 import org.primefaces.push.PushContext;
 import org.primefaces.push.PushContextFactory;
 import org.springframework.beans.factory.annotation.Autowired;
 import org.springframework.stereotype.Service;
 
-<<<<<<< HEAD
 import com.google.gson.Gson;
-=======
-import java.io.Serializable;
-import java.util.*;
-import java.util.concurrent.ConcurrentHashMap;
-
-//import org.apache.tools.ant.taskdefs.Tstamp;
->>>>>>> 2b68e48b
 
 //import org.apache.tools.ant.taskdefs.Tstamp;
 
@@ -61,7 +51,6 @@
  */
 
 @Service
-<<<<<<< HEAD
 public class BrokerService
   implements TimeslotCompleteActivation, Recyclable, Serializable
 {
@@ -118,7 +107,6 @@
 
   public void activate (int timeslotIndex, Instant postedTime)
   {
-
     // // do the push:
     PushContext pushContext = PushContextFactory.getDefault().getPushContext();
 
@@ -136,91 +124,29 @@
     ArrayList<ArrayList<Double>> brokersOverview =
       new ArrayList<ArrayList<Double>>();
 
-    Iterator<BrokerModel> brokerIterator = brokers.iterator();
-    double highestEnergyAmount =
-      brokerIterator.next().getDistributionCategory().getLastDynamicData()
-              .getEnergy();
-    while (brokerIterator.hasNext()) {
-      double energy =
-        brokerIterator.next().getDistributionCategory().getLastDynamicData()
-                .getEnergy();
-      if (energy > highestEnergyAmount)
-        highestEnergyAmount = energy;
-    }
+    // Iterator<BrokerModel> brokerIterator = brokers.iterator();
+    // double highestEnergyAmount =
+    // brokerIterator.next().getDistributionCategory().getLastDynamicData()
+    // .getEnergy();
+    // while (brokerIterator.hasNext()) {
+    // double energy =
+    // brokerIterator.next().getDistributionCategory().getLastDynamicData()
+    // .getEnergy();
+    // if (energy > highestEnergyAmount)
+    // highestEnergyAmount = energy;
+    // }
 
     NominationPusher np = null;
     for (Iterator iterator = brokers.iterator(); iterator.hasNext();) {
 
       BrokerModel b = (BrokerModel) iterator.next();
 
-=======
-public class BrokerService implements TimeslotCompleteActivation, Recyclable,
-		Serializable {
-
-	private static final long serialVersionUID = 15L;
-
-	private ConcurrentHashMap<String, BrokerModel> brokersMap;
-
-	@Autowired
-	private VisualizerBean visualizerBean;
-
-	@Autowired
-	private VisualizerHelperService helper;
-	
-	private final int TIMESLOTS_TO_DISPLAY = 48;
-	 
-
-	public BrokerService() {
-		recycle();
-	}
-
-	public ConcurrentHashMap<String, BrokerModel> getBrokersMap() {
-		return brokersMap;
-	}
-
-	public void setBrokersMap(ConcurrentHashMap<String, BrokerModel> brokersMap) {
-		this.brokersMap = brokersMap;
-	}
-
-	/**
-	 * @param name
-	 * @return Broker model associated with a specified name, or null if the
-	 *         broker cannot be found.
-	 */
-	public BrokerModel findBrokerByName(String name) {
-		return brokersMap.get(name);
-
-	}
-
-	public void recycle() {
-		brokersMap = new ConcurrentHashMap<String, BrokerModel>();
-	}
-
-	public void activate(int timeslotIndex, Instant postedTime) {
-
-		// // do the push:
-		PushContext pushContext = PushContextFactory.getDefault()
-				.getPushContext();
-
-		Gson gson = new Gson();
-		ArrayList<TariffMarketPusher> tariffMarketPushers = new ArrayList<TariffMarketPusher>();
-		ArrayList<WholesaleMarketPusher> wholesaleMarketPushers = new ArrayList<WholesaleMarketPusher>();
-		ArrayList<DynDataPusher> balancingMarketPushers = new ArrayList<DynDataPusher>();
-		ArrayList<DynDataPusher> distributionPushers = new ArrayList<DynDataPusher>();
-		ArrayList<FinancePusher> financePushers = new ArrayList<FinancePusher>();
-		ArrayList<ArrayList<Object>> allWholesaleData = new ArrayList<ArrayList<Object>>();
-		ArrayList<ArrayList<Double>> brokersOverview = new ArrayList<ArrayList<Double>>();
-
-		NominationPusher np = null;
-    for (BrokerModel b : brokersMap.values()) {
->>>>>>> 2b68e48b
       ArrayList<Object> wholesaleTxBrokerData = new ArrayList<Object>();
       ArrayList<Double> brokerOverview = new ArrayList<Double>();
 
       // Tariff market push
       TariffCategory tc = b.getTariffCategory();
       TariffDynamicData tdd = tc.getLastTariffDynamicData();
-<<<<<<< HEAD
       TariffMarketPusher tp =
         new TariffMarketPusher(b.getName(), helper.getMillisForIndex(tdd
                 .getDynamicData().getTsIndex()), tdd.getDynamicData()
@@ -229,17 +155,6 @@
                                        .getProfitDelta(), tdd.getDynamicData()
                                        .getEnergyDelta(),
                                tdd.getCustomerCountDelta());
-=======
-      TariffMarketPusher tp = new TariffMarketPusher(
-          b.getName(),
-          helper.getMillisForIndex(tdd.getDynamicData().getTsIndex()),
-          tdd.getDynamicData().getProfit(),
-          tdd.getDynamicData().getEnergy(),
-          tdd.getCustomerCount(),
-          tdd.getDynamicData().getProfitDelta(),
-          tdd.getDynamicData().getEnergyDelta(),
-          tdd.getCustomerCountDelta());
->>>>>>> 2b68e48b
       tariffMarketPushers.add(tp);
 
       // Wholesale market push
@@ -247,7 +162,6 @@
       WholesaleCategory wc = b.getWholesaleCategory();
       wc.updateAccounts(safetyTxIndex);
 
-<<<<<<< HEAD
       ConcurrentHashMap<Integer, List<MarketTransaction>> mtxMap =
         wc.getMarketTxs();
       SortedSet<Integer> mtxSortedSet =
@@ -274,44 +188,18 @@
           wholesaleTxBrokerData.add(transaction);
         }
 
-=======
-      ConcurrentHashMap<Integer, List<MarketTransaction>> mtxMap = wc.getMarketTxs();
-      SortedSet<Integer> mtxSortedSet = new TreeSet<Integer>(wc
-          .getMarketTxs().keySet()).headSet(safetyTxIndex, true);
-      SortedSet<Integer> mtxSortedSetSubset = mtxSortedSet
-          .subSet(((safetyTxIndex - TIMESLOTS_TO_DISPLAY) < 0) ? 0
-              : safetyTxIndex - TIMESLOTS_TO_DISPLAY, safetyTxIndex);// tom
-
-      for (Integer key : mtxSortedSetSubset) {
-        List<MarketTransaction> mtxList = mtxMap.get(key);
-        for (MarketTransaction marketTransaction : mtxList) {
-          ArrayList<Double> transaction = new ArrayList<Double>();
-          transaction.add(marketTransaction.getPrice());
-          transaction.add(marketTransaction.getMWh());
-          //Object[] mtxEntry = { marketTransaction.getPrice(),	marketTransaction.getMWh() };
-          wholesaleTxBrokerData.add(transaction);
-        }
->>>>>>> 2b68e48b
       }
 
       allWholesaleData.add(wholesaleTxBrokerData);
 
       double profitDelta = 0, profit = 0, energy = 0, energyDelta = 0;
 
-<<<<<<< HEAD
       NavigableSet<Integer> safeKeys =
         new TreeSet<Integer>(wc.getDynamicDataMap().keySet())
                 .headSet(safetyTxIndex, true);
       if (!safeKeys.isEmpty()) {
         DynamicData lastWholesaledd =
           wc.getDynamicDataMap().get(safeKeys.last());
-=======
-      NavigableSet<Integer> safeKeys = new TreeSet<Integer>(wc
-          .getDynamicDataMap().keySet()).headSet(safetyTxIndex, true);
-      if (!safeKeys.isEmpty()) {
-        DynamicData lastWholesaledd = wc.getDynamicDataMap().get(
-            safeKeys.last());
->>>>>>> 2b68e48b
 
         profitDelta = lastWholesaledd.getProfitDelta();
         energyDelta = lastWholesaledd.getEnergyDelta();
@@ -319,60 +207,33 @@
         energy = lastWholesaledd.getEnergy();
       }
 
-<<<<<<< HEAD
       WholesaleMarketPusher wmp =
         new WholesaleMarketPusher(b.getName(),
                                   helper.getMillisForIndex(safetyTxIndex),
                                   profitDelta, energyDelta, profit, energy);
-=======
-      WholesaleMarketPusher wmp = new WholesaleMarketPusher(b.getName(),
-          helper.getMillisForIndex(safetyTxIndex), profitDelta,
-          energyDelta, profit, energy);
->>>>>>> 2b68e48b
       wholesaleMarketPushers.add(wmp);
 
       // balancing market pushers:
       BalancingCategory bc = b.getBalancingCategory();
       DynamicData bdd = bc.getLastDynamicData();
-<<<<<<< HEAD
       DynDataPusher bddp =
         new DynDataPusher(b.getName(), helper.getMillisForIndex(bdd
                 .getTsIndex()), bdd.getProfit(), bdd.getEnergy(),
                           bdd.getProfitDelta(), bdd.getEnergyDelta());
-=======
-      DynDataPusher bddp = new DynDataPusher(
-          b.getName(),
-          helper.getMillisForIndex(bdd.getTsIndex()),
-          bdd.getProfit(),
-          bdd.getEnergy(),
-          bdd.getProfitDelta(),
-          bdd.getEnergyDelta());
->>>>>>> 2b68e48b
       balancingMarketPushers.add(bddp);
 
       // balancing market pushers:
       DistributionCategory dc = b.getDistributionCategory();
       DynamicData ddd = dc.getLastDynamicData();
-<<<<<<< HEAD
       DynDataPusher dddp =
         new DynDataPusher(b.getName(), helper.getMillisForIndex(ddd
                 .getTsIndex()), ddd.getProfit(), ddd.getEnergy(),
                           ddd.getProfitDelta(), ddd.getEnergyDelta());
-=======
-      DynDataPusher dddp = new DynDataPusher(
-          b.getName(),
-          helper.getMillisForIndex(ddd.getTsIndex()),
-          ddd.getProfit(),
-          ddd.getEnergy(),
-          ddd.getProfitDelta(),
-          ddd.getEnergyDelta());
->>>>>>> 2b68e48b
       distributionPushers.add(dddp);
 
       // finance push
       FinanceCategory fc = b.getFinanceCategory();
       FinanceDynamicData fdd = fc.getLastFinanceDynamicData();
-<<<<<<< HEAD
       FinancePusher fp =
         new FinancePusher(b.getName(), helper.getMillisForIndex(fdd
                 .getTsIndex()), fdd.getProfit(), fdd.getProfitDelta());
@@ -425,37 +286,12 @@
                                                                     .getEnergy())),
                                new NominationCategoryPusher(b.getName(), tc
                                        .getCustomerCount()));
-=======
-      FinancePusher fp = new FinancePusher(
-          b.getName(),
-          helper.getMillisForIndex(fdd.getTsIndex()),
-          fdd.getProfit(),
-          fdd.getProfitDelta());
-      financePushers.add(fp);
-
-      //game overview push
-      brokerOverview.add(fdd.getProfit());
-      brokerOverview.add(tdd.getDynamicData().getProfit());
-      brokerOverview.add(profit);
-      brokerOverview.add(bdd.getProfit());
-      brokerOverview.add(ddd.getProfit());
-      brokersOverview.add(brokerOverview);
-
-      if (np == null) {
-        np = new NominationPusher(new NominationCategoryPusher(
-            b.getName(), (long) fc.getProfit()),
-            new NominationCategoryPusher(b.getName(), (long) Math
-                .abs(bc.getEnergy())),
-            new NominationCategoryPusher(b.getName(), tc
-                .getCustomerCount()));
->>>>>>> 2b68e48b
       }
       else {
         long profitAmount = (long) fc.getProfit();
         long balanceAmount = (long) Math.abs(bc.getEnergy());
         long customerAmount = (long) tc.getCustomerCount();
         if (profitAmount > np.getProfit().getAmount()) {
-<<<<<<< HEAD
           np.setProfit(new NominationCategoryPusher(b.getName(), profitAmount));
         }
         if (balanceAmount < Math.abs(np.getBalance().getAmount())) {
@@ -509,6 +345,7 @@
     for (int i = 0; i < brokers.size(); i++) {
       map.put(i, brokers.get(i).getFinanceCategory().getProfit());
     }
+
     ValueComparator bvc = new ValueComparator(map);
     TreeMap<Integer, Double> sorted_map = new TreeMap<Integer, Double>(bvc);
     sorted_map.putAll(map);
@@ -517,12 +354,37 @@
       int brokerID = (Integer) sorted_map.keySet().toArray()[j];
       TariffDynamicData tdd =
         brokers.get(brokerID).getTariffCategory().getLastTariffDynamicData();
+      // ///
+      NavigableSet<Integer> safeKeys =
+        new TreeSet<Integer>(brokers.get(brokerID).getWholesaleCategory()
+                .getDynamicDataMap().keySet()).headSet(helper
+                .getSafetyTimeslotIndex(), true);
+      double profitDelta = 0;
+      double energyDelta = 0;
+      if (!safeKeys.isEmpty()) {
+        DynamicData lastWholesaledd =
+          brokers.get(brokerID).getWholesaleCategory().getDynamicDataMap()
+                  .get(safeKeys.last());
+
+        profitDelta = lastWholesaledd.getProfitDelta();
+        energyDelta = lastWholesaledd.getEnergyDelta();
+      }
+      // //
       int customerDelta = tdd.getCustomerCount();
       Object[] pair =
-        { sorted_map.keySet().toArray()[j], sorted_map.values().toArray()[j],
-         customerDelta, tdd.getDynamicData().getTsIndex(),
+        {
+         sorted_map.keySet().toArray()[j],
+         sorted_map.values().toArray()[j],
+         customerDelta,
+         tdd.getDynamicData().getTsIndex(),
          tdd.getDynamicData().getEnergyDelta(),
-         tdd.getDynamicData().getProfitDelta(), tdd.getCustomerCountDelta() };
+         tdd.getDynamicData().getProfitDelta(),
+         tdd.getDynamicData().getTsIndex() != helper.getSafetyTimeslotIndex()? 0
+                                                                             : tdd.getCustomerCountDelta(),
+         profitDelta, energyDelta
+
+        };
+
       result.add(pair);
     }
     Gson gson = new Gson();
@@ -601,34 +463,4 @@
     return energy;
   }
 
-=======
-          np.setProfit(new NominationCategoryPusher(b.getName(),
-              profitAmount));
-        }
-        if (balanceAmount < Math.abs(np.getBalance().getAmount())) {
-          np.setBalance(new NominationCategoryPusher(b.getName(),
-              balanceAmount));
-        }
-        if (customerAmount > np.getCustomerNumber().getAmount()) {
-          np.setCustomerNumber(new NominationCategoryPusher(b
-              .getName(), customerAmount));
-        }
-      }
-    }
-		
-		if (np != null) {
-			visualizerBean.setNominationPusher(np);
-		}
-
-		pushContext.push("/tariffpush", gson.toJson(tariffMarketPushers));
-		pushContext.push("/wholesalemarketpush",
-				gson.toJson(wholesaleMarketPushers));
-		pushContext.push("/balancingmarketpush",
-				gson.toJson(balancingMarketPushers));
-		pushContext.push("/distributionpush", gson.toJson(distributionPushers));
-		pushContext.push("/financepush", gson.toJson(financePushers));
-		pushContext.push("/markettransactionepush", gson.toJson(allWholesaleData));
-		pushContext.push("/gameoverview", gson.toJson(brokersOverview));
-	}
->>>>>>> 2b68e48b
 }