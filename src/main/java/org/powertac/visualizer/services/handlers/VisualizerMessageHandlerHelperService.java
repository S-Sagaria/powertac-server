--- conflicted
+++ resolved
@@ -1,24 +1,13 @@
 package org.powertac.visualizer.services.handlers;
 
-<<<<<<< HEAD
+import java.util.ArrayList;
+
 import org.joda.time.Instant;
-=======
-import java.util.ArrayList;
-import java.util.Iterator;
-
-import org.apache.log4j.Logger;
-import org.joda.time.Instant;
-import org.powertac.visualizer.beans.AppearanceListBean;
->>>>>>> fb0547a9
 import org.powertac.visualizer.beans.VisualizerBean;
-import org.powertac.visualizer.domain.DayOverview;
 import org.powertac.visualizer.domain.broker.BrokerModel;
-import org.powertac.visualizer.domain.broker.DayState;
 import org.powertac.visualizer.services.BrokerService;
 import org.springframework.beans.factory.annotation.Autowired;
 import org.springframework.stereotype.Service;
-
-import java.util.ArrayList;
 
 
 @Service
@@ -29,35 +18,5 @@
 	@Autowired
 	private BrokerService brokerService;
 
-<<<<<<< HEAD
-	public int computeRelativeTimeslotIndex(Instant timeslot) {
 
-		long millisDifference = timeslot.getMillis()-visualizerBean.getFirstTimeslotInstant().getMillis();
-		long numberOfHours = millisDifference / (1000*60*60); 
-		return (int) numberOfHours; //<- will be a relative number of timeslots.
-	}
-
-	/**
-	 * Builds day overview object for VisualizerBean. Should be called after
-   * visualizerBean and brokers have been informed about the new timeslot index.
-	 */
-	public void buildDayOverview() {
-		//build displayable dayStates list:
-		ArrayList<DayState> dayStates = new ArrayList<DayState>();
-    for (BrokerModel broker: brokerService.getBrokerList()) {
-      dayStates.add(broker.getDisplayableDayState());
-    }
-		int day = visualizerBean.getCurrentTimeslotSerialNumber()/24;
-		
-		visualizerBean.setDayOverview(new DayOverview(dayStates,day));	
-	}
-=======
-//	public int computeRelativeTimeslotIndex(Instant timeslot) {
-//
-//		long millisDifference = timeslot.getMillis()-visualizerBean.getFirstTimeslotInstant().getMillis();
-//		long numberOfHours = millisDifference / (1000*60*60); 
-//		return (int) numberOfHours; //<- will be a relative number of timeslots.
-//	}
-
->>>>>>> fb0547a9
 }