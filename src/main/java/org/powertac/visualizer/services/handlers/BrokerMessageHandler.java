--- conflicted
+++ resolved
@@ -12,14 +12,10 @@
 import org.powertac.visualizer.domain.broker.CustomerModel;
 import org.powertac.visualizer.interfaces.Initializable;
 import org.powertac.visualizer.services.BrokerService;
-<<<<<<< HEAD
-=======
 import org.powertac.visualizer.services.CustomerService;
-import org.powertac.visualizer.services.VisualizerService;
 import org.powertac.visualizer.statistical.BalancingData;
 import org.powertac.visualizer.statistical.Grade;
 import org.powertac.visualizer.statistical.GradingSystem;
->>>>>>> fb0547a9
 import org.primefaces.json.JSONArray;
 import org.springframework.beans.factory.annotation.Autowired;
 import org.springframework.stereotype.Service;
@@ -27,215 +23,6 @@
 import java.util.*;
 
 @Service
-<<<<<<< HEAD
-public class BrokerMessageHandler implements Initializable
-{
-
-  private Logger log = Logger.getLogger(BrokerMessageHandler.class);
-
-  @Autowired
-  private MessageDispatcher router;
-  @Autowired
-  private BrokerService brokerService;
-  @Autowired
-  private AppearanceListBean appearanceListBean;
-
-  public void initialize ()
-  {
-    for (Class<?> clazz: Arrays.asList(Competition.class,
-                                       TariffSpecification.class,
-                                       CashPosition.class,
-                                       TariffTransaction.class,
-                                       DistributionTransaction.class,
-                                       BalancingTransaction.class,
-                                       TariffExpire.class, TariffRevoke.class,
-                                       TariffStatus.class, TariffUpdate.class)) {
-      router.registerMessageHandler(this, clazz);
-    }
-  }
-
-  public void handleMessage (Competition competition)
-  {
-    List<String> brokersName = competition.getBrokers();
-    HashMap<String, BrokerModel> map = new HashMap<String, BrokerModel>();
-
-    ArrayList<BrokerModel> list = new ArrayList<BrokerModel>();
-
-    JSONArray brokerSeriesColors = new JSONArray();
-    // StringBuilder seriesOptions = new StringBuilder();
-    // String prefix = "";
-
-    JSONArray seriesOptions = new JSONArray();
-
-    for (String name: brokersName) {
-      BrokerModel brokerModel =
-          new BrokerModel(name, appearanceListBean.getAppereance());
-
-      // build broker series options:
-      seriesOptions.put(brokerModel.getJson().getSeriesOptions());
-      // build colors:
-      brokerSeriesColors.put(brokerModel.getAppearance().getColorCode());
-
-      // for each broker, build its customer list.
-      Set<CustomerModel> customerModels = new HashSet<CustomerModel>();
-      for (CustomerInfo customerInfo: competition.getCustomers()) {
-        customerModels.add(new CustomerModel(customerInfo));
-
-      }
-      brokerModel.setCustomerModels(customerModels);
-
-      map.put(brokerModel.getName(), brokerModel);
-      list.add(brokerModel);
-    }
-    brokerService.setMap(map);
-    brokerService.setBrokers(list);
-    brokerService.getJson().setBrokerSeriesColors(brokerSeriesColors);
-    brokerService.getJson().setSeriesOptions(seriesOptions);
-  }
-
-  public void handleMessage (TariffSpecification tariffSpecification)
-  {
-    log.debug("\nBroker: " + tariffSpecification.getBroker().getUsername()
-              + " Min duration: " + tariffSpecification.getMinDuration()
-              + " EarlyWithdrPaymnt "
-              + tariffSpecification.getEarlyWithdrawPayment()
-              + " PeriodicPayment: " + tariffSpecification.getPeriodicPayment()
-              + " SignupPayment" + tariffSpecification.getSignupPayment()
-              + " Expiration: " + tariffSpecification.getExpiration()
-              + " PowerType: " + tariffSpecification.getPowerType() + " ID: "
-              + tariffSpecification.getId());
-
-    if (tariffSpecification.getSupersedes() != null) {
-      log.debug("NO of tariffspec:"
-                + tariffSpecification.getSupersedes().size());
-    }
-
-    List<Rate> rates = tariffSpecification.getRates();
-    String ispis = "";
-    for (Rate rate: rates) {
-      ispis += "" + rate.toString();
-    }
-    log.debug("RATE:\n" + ispis);
-
-    // find matching broker and add received tariff spec. to its history.
-    BrokerModel brokerModel =
-      brokerService.findBrokerByName(tariffSpecification.getBroker()
-              .getUsername());
-    if (brokerModel != null) {
-      brokerModel.addTariffSpecification(tariffSpecification);
-    }
-  }
-
-  public void handleMessage (CashPosition cashPosition)
-  {
-
-    log.debug("\nBalance: " + cashPosition.getBalance() + " for broker "
-              + cashPosition.getBroker().getUsername());
-    // update balance, if such broker exists
-    BrokerModel broker =
-      brokerService.findBrokerByName(cashPosition.getBroker().getUsername());
-
-    if (broker != null) {
-      broker.updateCashBalance(cashPosition.getBalance());
-
-    }
-  }
-
-  public void handleMessage (TariffTransaction tariffTransaction)
-  {
-    log.debug("Broker: " + tariffTransaction.getBroker() + " Charge: "
-              + tariffTransaction.getCharge() + " CustomerCount: "
-              + tariffTransaction.getCustomerCount() + "\n KWh: "
-              + tariffTransaction.getKWh() + " CustomerInfo: "
-              + tariffTransaction.getCustomerInfo() + "Posted time: "
-              + tariffTransaction.getPostedTime() + "\n TxType: "
-              + tariffTransaction.getTxType());
-    // broker, not genco:
-    BrokerModel brokerModel =
-      brokerService.findBrokerByName(tariffTransaction.getBroker()
-              .getUsername());
-    if (brokerModel != null) {
-      brokerModel.addTariffTransaction(tariffTransaction);
-
-    }
-
-  }
-
-  public void handleMessage (DistributionTransaction distributionTransaction)
-  {
-    log.debug("Broker: " + distributionTransaction.getBroker() + "\nCharge: "
-              + distributionTransaction.getCharge() + "\nkWh: "
-              + distributionTransaction.getKWh());
-
-    // fix for brokers that do not receive balancing transaction (because
-    // their distributionTransaction is 0 KWh!)
-    if (distributionTransaction.getKWh() == 0) {
-
-      BrokerModel brokerModel =
-        brokerService.findBrokerByName(distributionTransaction.getBroker()
-                .getUsername());
-      if (brokerModel != null) {
-        brokerModel.updateEnergyBalance(0);
-      }
-    }
-
-  }
-
-  public void handleMessage (BalancingTransaction balancingTransaction)
-  {
-    log.debug("Broker: " + balancingTransaction.getBroker() + "\nCharge: "
-              + balancingTransaction.getCharge() + "\nkWh: "
-              + balancingTransaction.getKWh() + "\n");
-
-    BrokerModel broker =
-      brokerService.findBrokerByName(balancingTransaction.getBroker()
-              .getUsername());
-    if (broker != null) {
-      broker.addBalancingTransaction(balancingTransaction);
-    }
-  }
-
-  public void handleMessage (TariffExpire msg)
-  {
-    BrokerModel broker =
-      brokerService.findBrokerByName(msg.getBroker().getUsername());
-    if (broker != null) {
-      broker.getTariffInfoMaps()
-              .get(msg.getTariffId())
-              .addTariffMessage(msg.getClass().getSimpleName() + ":"
-                                        + msg.getNewExpiration());
-    }
-  }
-
-  public void handleMessage (TariffRevoke msg)
-  {
-    BrokerModel broker =
-      brokerService.findBrokerByName(msg.getBroker().getUsername());
-    if (broker != null) {
-      broker.getTariffInfoMaps().get(msg.getTariffId())
-              .addTariffMessage(msg.getClass().getSimpleName());
-    }
-  }
-
-  public void handleMessage (TariffStatus msg)
-  {
-    // BrokerModel broker =
-    // brokerService.findBrokerByName(msg.getBroker().getUsername());
-    // if (broker != null) {
-    // broker.getTariffInfoMaps().get(msg.getTariffId()).addTariffMessage(msg.getClass().getSimpleName()+":"+msg.getMessage());
-    // }
-  }
-
-  public void handleMessage (TariffUpdate msg)
-  {
-    BrokerModel broker =
-      brokerService.findBrokerByName(msg.getBroker().getUsername());
-    if (broker != null) {
-      broker.getTariffInfoMaps().get(msg.getTariffId())
-              .addTariffMessage(msg.getClass().getSimpleName());
-    }
-  }
-=======
 public class BrokerMessageHandler implements Initializable {
 
 	private Logger log = Logger.getLogger(BrokerMessageHandler.class);
@@ -328,5 +115,4 @@
 			broker.getBalancingCategory().addBalancingData(data);
 		}
 	}
->>>>>>> fb0547a9
 }