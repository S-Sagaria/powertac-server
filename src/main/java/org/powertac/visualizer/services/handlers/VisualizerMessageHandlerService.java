--- conflicted
+++ resolved
@@ -1,19 +1,13 @@
 package org.powertac.visualizer.services.handlers;
 
-<<<<<<< HEAD
-=======
 import java.util.Arrays;
 import java.util.List;
 
->>>>>>> fb0547a9
 import org.apache.log4j.Logger;
 import org.powertac.common.BankTransaction;
 import org.powertac.common.Competition;
 import org.powertac.common.MarketPosition;
 import org.powertac.common.MarketTransaction;
-<<<<<<< HEAD
-import org.powertac.common.msg.*;
-=======
 import org.powertac.common.msg.DistributionReport;
 import org.powertac.common.msg.SimEnd;
 import org.powertac.common.msg.SimPause;
@@ -25,206 +19,12 @@
 import org.powertac.common.msg.TariffUpdate;
 import org.powertac.common.msg.TimeslotComplete;
 import org.powertac.common.msg.TimeslotUpdate;
->>>>>>> fb0547a9
 import org.powertac.visualizer.MessageDispatcher;
 import org.powertac.visualizer.VisualizerApplicationContext;
+import org.powertac.visualizer.beans.AppearanceListBean;
 import org.powertac.visualizer.beans.VisualizerBean;
 import org.powertac.visualizer.interfaces.Initializable;
 import org.powertac.visualizer.interfaces.TimeslotCompleteActivation;
-<<<<<<< HEAD
-import org.springframework.beans.factory.annotation.Autowired;
-import org.springframework.stereotype.Service;
-
-import java.util.Arrays;
-import java.util.List;
-
-@Service
-public class VisualizerMessageHandlerService implements Initializable
-{
-  private Logger log = Logger.getLogger(VisualizerMessageHandlerService.class);
-  @Autowired
-  private VisualizerBean visualizerBean;
-  @Autowired
-  private VisualizerMessageHandlerHelperService helper;
-  @Autowired
-  private MessageDispatcher router;
-
-  public void handleMessage (Competition competition)
-  {
-    visualizerBean.setRunning(true);
-    visualizerBean.setCompetition(competition);
-  }
-
-  public void handleMessage (TimeslotUpdate timeslotUpdate)
-  {
-    visualizerBean.setTimeslotUpdate(timeslotUpdate);
-    // millis: should include timezone in the future.
-    visualizerBean.setCurrentMillis(timeslotUpdate.getPostedTime().getMillis());
-
-    // for the first timeslot:
-    if (visualizerBean.getFirstTimeslotInstant() == null)
-      visualizerBean.setFirstTimeslotInstant(timeslotUpdate.getPostedTime());
-
-    StringBuilder builder = new StringBuilder();
-    builder.append("Enabled timeslots:");
-    for (int i = timeslotUpdate.getFirstEnabled(); i < timeslotUpdate
-            .getLastEnabled(); i++) {
-
-      builder.append(" ").append(i);
-    }
-
-    log.debug(builder + "\n");
-
-    int relativeTimeslotIndex =
-      helper.computeRelativeTimeslotIndex(timeslotUpdate.getPostedTime());
-    // for all brokers and gencos:
-    // helper.updateTimeslotIndex(relativeTimeslotIndex);
-    // update for visualizerBean:
-    visualizerBean.setRelativeTimeslotIndex(relativeTimeslotIndex);
-
-    log.debug("\nTimeslot index: " + relativeTimeslotIndex + "\nPostedtime:"
-              + timeslotUpdate.getPostedTime());
-
-    Competition comp = visualizerBean.getCompetition();
-    // timeslot serial number:
-    int timeslotSerialNumber =
-      timeslotUpdate.getFirstEnabled() - comp.getDeactivateTimeslotsAhead();
-    visualizerBean.setCurrentTimeslotSerialNumber(timeslotSerialNumber);
-
-    visualizerBean.setWeek(timeslotSerialNumber / (24 * 7));
-    visualizerBean.setDay(timeslotSerialNumber / 24);
-    visualizerBean.setHour(timeslotSerialNumber % 24);
-  }
-
-  public void handleMessage (TimeslotComplete complete)
-  {
-    if (visualizerBean.getFirstTimeslotIndex() == -1) {
-      visualizerBean.setFirstTimeslotIndex(complete.getTimeslotIndex());
-    }
-
-    // activate beans that implement timeslotcompleteactivation interface:
-    List<TimeslotCompleteActivation> activators =
-      VisualizerApplicationContext
-              .listBeansOfType(TimeslotCompleteActivation.class);
-    for (TimeslotCompleteActivation active: activators) {
-      log.debug("activating..." + active.getClass().getSimpleName());
-      active.activate(complete.getTimeslotIndex(), visualizerBean
-              .getTimeslotUpdate().getPostedTime());
-    }
-
-    // new day? if so, make new day overview:
-    int relativeTimeslotIndex =
-      complete.getTimeslotIndex() - visualizerBean.getFirstTimeslotIndex();
-
-    if (relativeTimeslotIndex % 23 == 0
-        && visualizerBean.getFirstTimeslotIndex() != complete
-                .getTimeslotIndex()) {
-      helper.buildDayOverview();
-    }
-  }
-
-  public void handleMessage (SimStart simStart)
-  {
-
-  }
-
-  public void handleMessage (SimEnd simEnd)
-  {
-    visualizerBean.setRunning(false);
-    visualizerBean.setFinished(true);
-  }
-
-  public void handleMessage (SimPause simPause)
-  {
-    // TODO
-  }
-
-  public void handleMessage (BankTransaction bankTransaction)
-  {
-    // TODO
-  }
-
-  public void handleMessage (MarketTransaction marketTransaction)
-  {
-    log.debug("\nBroker: "
-              + marketTransaction.getBroker().getUsername()
-              + " MWh: "
-              + marketTransaction.getMWh()
-              + "\n Price: "
-              + marketTransaction.getPrice()
-              + " Postedtime: "
-              + marketTransaction.getPostedTime()
-              + " Timeslot\n Serial Number: "
-              + marketTransaction.getTimeslot().getSerialNumber()
-              + " Index: "
-              + helper.computeRelativeTimeslotIndex(marketTransaction
-                      .getTimeslot().getStartInstant()));
-
-    // TODO
-  }
-
-  public void handleMessage (MarketPosition marketPosition)
-  {
-    log.debug("\nBroker: "
-              + marketPosition.getBroker()
-              + " Overall Balance: "
-              + marketPosition.getOverallBalance()
-              + "\n Timeslot:\n serialnumber: "
-              + marketPosition.getTimeslot().getSerialNumber()
-              + " Timeslot\n Serial Number: "
-              + marketPosition.getTimeslot().getSerialNumber()
-              + " Index: "
-              + helper.computeRelativeTimeslotIndex(marketPosition
-                      .getTimeslot().getStartInstant()));
-    // TODO
-  }
-
-  public void handleMessage (SimResume simResume)
-  {
-    // TODO
-  }
-
-  public void handleMessage (DistributionReport report)
-  {
-    log.debug("DIST REPORT: " + "PROD " + report.getTotalProduction() + "CONS "
-              + report.getTotalConsumption());
-  }
-
-  public void handleMessage (TariffExpire msg)
-  {
-    // TODO
-  }
-
-  public void handleMessage (TariffRevoke msg)
-  {
-    // TODO
-  }
-
-  public void handleMessage (TariffStatus msg)
-  {
-    // TODO
-  }
-
-  public void handleMessage (TariffUpdate msg)
-  {
-    // TODO
-  }
-
-  public void initialize ()
-  {
-    for (Class<?> clazz: Arrays.asList(DistributionReport.class,
-                                       SimResume.class, SimEnd.class,
-                                       MarketPosition.class,
-                                       MarketTransaction.class,
-                                       BankTransaction.class, SimPause.class,
-                                       SimStart.class, TimeslotComplete.class,
-                                       TimeslotUpdate.class, Competition.class,
-                                       TariffExpire.class, TariffRevoke.class,
-                                       TariffStatus.class, TariffUpdate.class)) {
-      router.registerMessageHandler(this, clazz);
-    }
-  }
-=======
 import org.primefaces.json.JSONException;
 import org.springframework.beans.factory.annotation.Autowired;
 import org.springframework.stereotype.Service;
@@ -369,6 +169,4 @@
 			router.registerMessageHandler(this, clazz);
 		}
 	}
->>>>>>> fb0547a9
-
 }