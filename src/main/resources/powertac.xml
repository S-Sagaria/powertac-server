<?xml version="1.0" encoding="UTF-8"?>
<beans xmlns="http://www.springframework.org/schema/beans"
	xmlns:xsi="http://www.w3.org/2001/XMLSchema-instance" xmlns:p="http://www.springframework.org/schema/p"
	xmlns:context="http://www.springframework.org/schema/context"
	xmlns:jms="http://www.springframework.org/schema/jms" xmlns:amq="http://activemq.apache.org/schema/core"
	xsi:schemaLocation="http://www.springframework.org/schema/beans http://www.springframework.org/schema/beans/spring-beans.xsd
	                    http://www.springframework.org/schema/context http://www.springframework.org/schema/context/spring-context.xsd
	                    http://www.springframework.org/schema/jms http://www.springframework.org/schema/jms/spring-jms.xsd
	                    http://activemq.apache.org/schema/core http://activemq.apache.org/schema/core/activemq-core-5.3.0.xsd">

  <context:annotation-config />
  <context:component-scan base-package="org.powertac" />

	<!-- Embedded ActiveMQ Broker -->
<!--   <amq:broker id="broker" useJmx="true" persistent="false">
    <amq:transportConnectors>
  	  <amq:transportConnector uri="tcp://localhost:61616" />
    </amq:transportConnectors>
  </amq:broker>
 -->
 
  <!-- JMS ConnectionFactory to use, configuring the embedded broker using XML -->
<!--   <amq:connectionFactory id="jmsFactory" brokerURL="tcp://localhost:61616" />
 -->
  <!-- JMS Producer Configuration -->
<!--   <bean id="jmsTemplate" class="org.springframework.jms.core.JmsTemplate">
    <property name="connectionFactory">
      lets wrap in a pool to avoid creating a connection per send
      <bean class="org.springframework.jms.connection.SingleConnectionFactory">
        <property name="targetConnectionFactory">
          <ref local="jmsFactory" />
        </property>
      </bean>
    </property>
  </bean> -->
  
  <bean id="jmsFactory" class="org.apache.activemq.pool.PooledConnectionFactory" destroy-method="stop">
    <property name="connectionFactory">
      <bean class="org.apache.activemq.ActiveMQConnectionFactory">
        <property name="brokerURL">
          <value>tcp://localhost:61616</value> <!--  placeholder, will get overriden by configuration -->
        </property>
      </bean>
    </property>
  </bean>

  <!-- Spring JMS Template -->
  <bean id="jmsTemplate" class="org.springframework.jms.core.JmsTemplate">
    <property name="connectionFactory">
      <ref local="jmsFactory"/>
    </property>
  </bean>
  
  
  
  <bean id="taskExecutor" class="org.springframework.scheduling.concurrent.ThreadPoolTaskExecutor" p:corePoolSize="5" p:maxPoolSize="25"/>
  
  <!-- need explicit list of beans that have properties to set -->
  <bean id="competitionControlService"
        class="org.powertac.server.CompetitionControlService">
    <property name="bootstrapTimeslotMillis" value="1000" />
    <property name="alwaysAuthorizedBrokers">
      <list>
        <value>default broker</value>
      </list>
    </property>
  </bean>
  
  <bean id="auctionService" 
        class="org.powertac.auctioneer.AuctionService">
    <property name="timeslotPhase" value="1" />
  </bean>
  
  <bean id="weatherService" 
        class="org.powertac.server.WeatherService">
    <property name="timeslotPhase" value="1" />
  </bean>
  
  <bean id="householdCustomerService"
        class="org.powertac.householdcustomer.HouseholdCustomerService">
    <property name="timeslotPhase" value="2" />
  </bean>
  
<<<<<<< HEAD
  <!--  <bean id="officeComplexCustomerService"
        class="org.powertac.officecomplexcustomer.OfficeComplexCustomerService">
    <property name="timeslotPhase" value="2" />
  </bean> -->
=======
  <bean id="officeComplexCustomerService"
        class="org.powertac.officecomplexcustomer.OfficeComplexCustomerService">
    <property name="timeslotPhase" value="2" />
  </bean>
>>>>>>> 9245831b
  
  <bean id="factoredCustomerService"
        class="org.powertac.factoredcustomer.FactoredCustomerService">
    <property name="timeslotPhase" value="2" />
  </bean>
  
  <bean id="tariffMarketService"
        class="org.powertac.tariffmarket.TariffMarketService">
    <property name="timeslotPhase" value="3" />
  </bean>
  
  <bean id="distributionUtilityService"
        class="org.powertac.distributionutility.DistributionUtilityService">
    <property name="timeslotPhase" value="3" />
  </bean>
  
  <bean id="simpleGencoService"
        class="org.powertac.genco.SimpleGencoService">
    <property name="timeslotPhase" value="4" />
  </bean>
  
  <bean id="accountingService"
        class="org.powertac.accounting.AccountingService">
    <property name="timeslotPhase" value="4" />
  </bean>
  
</beans>
<|MERGE_RESOLUTION|>--- conflicted
+++ resolved
@@ -1,121 +1,114 @@
-<?xml version="1.0" encoding="UTF-8"?>
-<beans xmlns="http://www.springframework.org/schema/beans"
-	xmlns:xsi="http://www.w3.org/2001/XMLSchema-instance" xmlns:p="http://www.springframework.org/schema/p"
-	xmlns:context="http://www.springframework.org/schema/context"
-	xmlns:jms="http://www.springframework.org/schema/jms" xmlns:amq="http://activemq.apache.org/schema/core"
-	xsi:schemaLocation="http://www.springframework.org/schema/beans http://www.springframework.org/schema/beans/spring-beans.xsd
-	                    http://www.springframework.org/schema/context http://www.springframework.org/schema/context/spring-context.xsd
-	                    http://www.springframework.org/schema/jms http://www.springframework.org/schema/jms/spring-jms.xsd
-	                    http://activemq.apache.org/schema/core http://activemq.apache.org/schema/core/activemq-core-5.3.0.xsd">
-
-  <context:annotation-config />
-  <context:component-scan base-package="org.powertac" />
-
-	<!-- Embedded ActiveMQ Broker -->
-<!--   <amq:broker id="broker" useJmx="true" persistent="false">
-    <amq:transportConnectors>
-  	  <amq:transportConnector uri="tcp://localhost:61616" />
-    </amq:transportConnectors>
-  </amq:broker>
- -->
- 
-  <!-- JMS ConnectionFactory to use, configuring the embedded broker using XML -->
-<!--   <amq:connectionFactory id="jmsFactory" brokerURL="tcp://localhost:61616" />
- -->
-  <!-- JMS Producer Configuration -->
-<!--   <bean id="jmsTemplate" class="org.springframework.jms.core.JmsTemplate">
-    <property name="connectionFactory">
-      lets wrap in a pool to avoid creating a connection per send
-      <bean class="org.springframework.jms.connection.SingleConnectionFactory">
-        <property name="targetConnectionFactory">
-          <ref local="jmsFactory" />
-        </property>
-      </bean>
-    </property>
-  </bean> -->
-  
-  <bean id="jmsFactory" class="org.apache.activemq.pool.PooledConnectionFactory" destroy-method="stop">
-    <property name="connectionFactory">
-      <bean class="org.apache.activemq.ActiveMQConnectionFactory">
-        <property name="brokerURL">
-          <value>tcp://localhost:61616</value> <!--  placeholder, will get overriden by configuration -->
-        </property>
-      </bean>
-    </property>
-  </bean>
-
-  <!-- Spring JMS Template -->
-  <bean id="jmsTemplate" class="org.springframework.jms.core.JmsTemplate">
-    <property name="connectionFactory">
-      <ref local="jmsFactory"/>
-    </property>
-  </bean>
-  
-  
-  
-  <bean id="taskExecutor" class="org.springframework.scheduling.concurrent.ThreadPoolTaskExecutor" p:corePoolSize="5" p:maxPoolSize="25"/>
-  
-  <!-- need explicit list of beans that have properties to set -->
-  <bean id="competitionControlService"
-        class="org.powertac.server.CompetitionControlService">
-    <property name="bootstrapTimeslotMillis" value="1000" />
-    <property name="alwaysAuthorizedBrokers">
-      <list>
-        <value>default broker</value>
-      </list>
-    </property>
-  </bean>
-  
-  <bean id="auctionService" 
-        class="org.powertac.auctioneer.AuctionService">
-    <property name="timeslotPhase" value="1" />
-  </bean>
-  
-  <bean id="weatherService" 
-        class="org.powertac.server.WeatherService">
-    <property name="timeslotPhase" value="1" />
-  </bean>
-  
-  <bean id="householdCustomerService"
-        class="org.powertac.householdcustomer.HouseholdCustomerService">
-    <property name="timeslotPhase" value="2" />
-  </bean>
-  
-<<<<<<< HEAD
-  <!--  <bean id="officeComplexCustomerService"
-        class="org.powertac.officecomplexcustomer.OfficeComplexCustomerService">
-    <property name="timeslotPhase" value="2" />
-  </bean> -->
-=======
-  <bean id="officeComplexCustomerService"
-        class="org.powertac.officecomplexcustomer.OfficeComplexCustomerService">
-    <property name="timeslotPhase" value="2" />
-  </bean>
->>>>>>> 9245831b
-  
-  <bean id="factoredCustomerService"
-        class="org.powertac.factoredcustomer.FactoredCustomerService">
-    <property name="timeslotPhase" value="2" />
-  </bean>
-  
-  <bean id="tariffMarketService"
-        class="org.powertac.tariffmarket.TariffMarketService">
-    <property name="timeslotPhase" value="3" />
-  </bean>
-  
-  <bean id="distributionUtilityService"
-        class="org.powertac.distributionutility.DistributionUtilityService">
-    <property name="timeslotPhase" value="3" />
-  </bean>
-  
-  <bean id="simpleGencoService"
-        class="org.powertac.genco.SimpleGencoService">
-    <property name="timeslotPhase" value="4" />
-  </bean>
-  
-  <bean id="accountingService"
-        class="org.powertac.accounting.AccountingService">
-    <property name="timeslotPhase" value="4" />
-  </bean>
-  
-</beans>
+<?xml version="1.0" encoding="UTF-8"?>
+<beans xmlns="http://www.springframework.org/schema/beans"
+	xmlns:xsi="http://www.w3.org/2001/XMLSchema-instance" xmlns:p="http://www.springframework.org/schema/p"
+	xmlns:context="http://www.springframework.org/schema/context"
+	xmlns:jms="http://www.springframework.org/schema/jms" xmlns:amq="http://activemq.apache.org/schema/core"
+	xsi:schemaLocation="http://www.springframework.org/schema/beans http://www.springframework.org/schema/beans/spring-beans.xsd
+	                    http://www.springframework.org/schema/context http://www.springframework.org/schema/context/spring-context.xsd
+	                    http://www.springframework.org/schema/jms http://www.springframework.org/schema/jms/spring-jms.xsd
+	                    http://activemq.apache.org/schema/core http://activemq.apache.org/schema/core/activemq-core-5.3.0.xsd">
+
+  <context:annotation-config />
+  <context:component-scan base-package="org.powertac" />
+
+	<!-- Embedded ActiveMQ Broker -->
+<!--   <amq:broker id="broker" useJmx="true" persistent="false">
+    <amq:transportConnectors>
+  	  <amq:transportConnector uri="tcp://localhost:61616" />
+    </amq:transportConnectors>
+  </amq:broker>
+ -->
+ 
+  <!-- JMS ConnectionFactory to use, configuring the embedded broker using XML -->
+<!--   <amq:connectionFactory id="jmsFactory" brokerURL="tcp://localhost:61616" />
+ -->
+  <!-- JMS Producer Configuration -->
+<!--   <bean id="jmsTemplate" class="org.springframework.jms.core.JmsTemplate">
+    <property name="connectionFactory">
+      lets wrap in a pool to avoid creating a connection per send
+      <bean class="org.springframework.jms.connection.SingleConnectionFactory">
+        <property name="targetConnectionFactory">
+          <ref local="jmsFactory" />
+        </property>
+      </bean>
+    </property>
+  </bean> -->
+  
+  <bean id="jmsFactory" class="org.apache.activemq.pool.PooledConnectionFactory" destroy-method="stop">
+    <property name="connectionFactory">
+      <bean class="org.apache.activemq.ActiveMQConnectionFactory">
+        <property name="brokerURL">
+          <value>tcp://localhost:61616</value> <!--  placeholder, will get overriden by configuration -->
+        </property>
+      </bean>
+    </property>
+  </bean>
+
+  <!-- Spring JMS Template -->
+  <bean id="jmsTemplate" class="org.springframework.jms.core.JmsTemplate">
+    <property name="connectionFactory">
+      <ref local="jmsFactory"/>
+    </property>
+  </bean>
+  
+  
+  
+  <bean id="taskExecutor" class="org.springframework.scheduling.concurrent.ThreadPoolTaskExecutor" p:corePoolSize="5" p:maxPoolSize="25"/>
+  
+  <!-- need explicit list of beans that have properties to set -->
+  <bean id="competitionControlService"
+        class="org.powertac.server.CompetitionControlService">
+    <property name="bootstrapTimeslotMillis" value="1000" />
+    <property name="alwaysAuthorizedBrokers">
+      <list>
+        <value>default broker</value>
+      </list>
+    </property>
+  </bean>
+  
+  <bean id="auctionService" 
+        class="org.powertac.auctioneer.AuctionService">
+    <property name="timeslotPhase" value="1" />
+  </bean>
+  
+  <bean id="weatherService" 
+        class="org.powertac.server.WeatherService">
+    <property name="timeslotPhase" value="1" />
+  </bean>
+  
+  <bean id="householdCustomerService"
+        class="org.powertac.householdcustomer.HouseholdCustomerService">
+    <property name="timeslotPhase" value="2" />
+  </bean>
+
+  <!--  <bean id="officeComplexCustomerService"
+        class="org.powertac.officecomplexcustomer.OfficeComplexCustomerService">
+    <property name="timeslotPhase" value="2" />
+  </bean> -->
+  
+  <bean id="factoredCustomerService"
+        class="org.powertac.factoredcustomer.FactoredCustomerService">
+    <property name="timeslotPhase" value="2" />
+  </bean>
+  
+  <bean id="tariffMarketService"
+        class="org.powertac.tariffmarket.TariffMarketService">
+    <property name="timeslotPhase" value="3" />
+  </bean>
+  
+  <bean id="distributionUtilityService"
+        class="org.powertac.distributionutility.DistributionUtilityService">
+    <property name="timeslotPhase" value="3" />
+  </bean>
+  
+  <bean id="simpleGencoService"
+        class="org.powertac.genco.SimpleGencoService">
+    <property name="timeslotPhase" value="4" />
+  </bean>
+  
+  <bean id="accountingService"
+        class="org.powertac.accounting.AccountingService">
+    <property name="timeslotPhase" value="4" />
+  </bean>
+  
+</beans>