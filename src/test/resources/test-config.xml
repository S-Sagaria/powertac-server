--- conflicted
+++ resolved
@@ -43,32 +43,10 @@
         
   <bean id="brokerRepo"
         class="org.powertac.common.repo.BrokerRepo" />
-  <!--       
+
   <bean id="customerRepo"
         class="org.powertac.common.repo.CustomerRepo" />      
-        
-<<<<<<< HEAD
-  <bean id="accountingService"
-  		class="org.powertac.accounting.AccountingService">
-  </bean>      
-        
-  <bean id="accountingInitializationService"
-  		class="org.powertac.accounting.AccountingInitializationService">
-  </bean>
-  
-  <bean id="tariffMarketService"
-        class="org.powertac.tariffmarket.TariffMarketService" >
-        <property name="timeslotPhase">
-                <value>3</value>
-        </property>
-  </bean>
-  
-  <bean id="tariffMarketInitializationService"
-        class="org.powertac.tariffmarket.TariffMarketInitializationService" />
-   -->
-         
-=======
->>>>>>> 096fa555
+
   <bean id="factoredCustomerService"
         class="org.powertac.factoredcustomer.FactoredCustomerService">
         <property name="timeslotPhase">
