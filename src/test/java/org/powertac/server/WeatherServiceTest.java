--- conflicted
+++ resolved
@@ -43,214 +43,8 @@
 @RunWith(SpringJUnit4ClassRunner.class)
 @ContextConfiguration(locations = { "classpath:weather-test-config.xml" })
 @DirtiesContext
-public class WeatherServiceTest {
-<<<<<<< HEAD
-	@Autowired
-	private ServerConfiguration serverPropertiesService;
-
-	// @Autowired
-	private WeatherService weatherService;
-
-	@Autowired
-	private TimeslotRepo timeslotRepo;
-
-	@Autowired
-	private TimeService timeService;
-
-	@Autowired
-	private WeatherReportRepo weatherReportRepo;
-
-	@Autowired
-	private WeatherForecastRepo weatherForecastRepo;
-
-	@Autowired
-	private BrokerProxy brokerProxyService;
-
-	@Autowired
-	private CompetitionControl competitionControlService;
-
-	Instant start;
-	Instant next;
-
-	private Competition comp;
-	private Configurator config;
-
-	@BeforeClass
-	public static void setUpBeforeClass() throws Exception {
-		Logger.getRootLogger().setLevel(Level.DEBUG);
-	}
-
-	@Before
-	public void setUp() throws Exception {
-		weatherService = new WeatherService();
-		timeslotRepo.recycle();
-		weatherReportRepo.recycle();
-		weatherForecastRepo.recycle();
-		reset(serverPropertiesService);
-
-		// Set the current instant to a time when we are requesting data
-		Competition comp = Competition.newInstance("WeatherService test");
-		start = new DateTime(2010, 4, 1, 0, 0, 0, 0, DateTimeZone.UTC)
-				.toInstant();
-		next = start.plus(comp.getTimeslotDuration());
-		timeService.setCurrentTime(start);
-		if (timeslotRepo.currentTimeslot() == null) {
-			for (int i = 0; i < 48; i++) {
-				timeslotRepo.makeTimeslot(start.plus(comp.getTimeslotDuration()
-						* i));
-			}
-		}
-
-		// set up the weather service under test
-		weatherService = new WeatherService();
-		ReflectionTestUtils.setField(weatherService, "timeslotRepo",
-				timeslotRepo);
-		ReflectionTestUtils.setField(weatherService, "weatherReportRepo",
-				weatherReportRepo);
-		ReflectionTestUtils.setField(weatherService, "weatherForecastRepo",
-				weatherForecastRepo);
-		ReflectionTestUtils.setField(weatherService, "brokerProxyService",
-				brokerProxyService);
-		ReflectionTestUtils.setField(weatherService, "serverProps",
-				serverPropertiesService);
-		ReflectionTestUtils.setField(weatherService,
-				"competitionControlService", competitionControlService);
-
-		comp = Competition.newInstance("weather-test");
-
-		// Set up serverProperties mock
-		config = new Configurator();
-		doAnswer(new Answer() {
-			@Override
-			public Object answer(InvocationOnMock invocation) {
-				Object[] args = invocation.getArguments();
-				config.configureSingleton(args[0]);
-				return null;
-			}
-		}).when(serverPropertiesService).configureMe(anyObject());
-	}
-
-	// initialization without a configuration
-	@Test
-	public void testNormalInitialization() {
-    String properUrl = "http://wolf-08.fbk.eur.nl:8080/WeatherServer/faces/index.xhtml";
-		String result = weatherService
-				.initialize(comp, new ArrayList<String>());
-		assertEquals("correct return value", "WeatherService", result);
-		assertTrue("correct req interval",
-				weatherService.getWeatherReqInterval() == 24);
-		assertTrue("correct forecast horizon",
-				weatherService.getForecastHorizon() == 24);
-		assertTrue("correct blocking mode", weatherService.isBlocking());
-		assertTrue("correct server url", weatherService.getServerUrl()
-				.compareTo(properUrl) == 0);
-	}
-
-	// config max/min
-	@Test
-	public void testConfigInitialization() {
-		TreeMap<String, String> map = new TreeMap<String, String>();
-		map.put("server.weatherService.serverUrl", "localhost");
-		map.put("server.weatherService.weatherReqInterval", "6");
-		map.put("server.weatherService.blocking", "false");
-		map.put("server.weatherService.forecastHorizon", "12");
-		Configuration mapConfig = new MapConfiguration(map);
-		config.setConfiguration(mapConfig);
-
-		String result = weatherService
-				.initialize(comp, new ArrayList<String>());
-		assertEquals("correct return value", "WeatherService", result);
-		assertEquals("correct url", 0,
-				"localhost".compareTo(weatherService.getServerUrl()), 1e-6);
-		assertEquals("correct weather req interval", 6,
-				weatherService.getWeatherReqInterval(), 1e-6);
-		assertEquals("correct blocking mode", false,
-				weatherService.isBlocking());
-		assertEquals("correct forecast horizon", 12,
-				weatherService.getForecastHorizon());
-	}
-
-	@Test
-	public void dataFetchTest() {
-		// Sanity check on autowire
-		assertNotNull(timeslotRepo);
-		assertNotNull(weatherReportRepo);
-		assertNotNull(weatherForecastRepo);
-		assertNotNull(weatherService);
-
-		// Check that there are indeed 24 timeslots enabled
-		assertEquals(48, timeslotRepo.enabledTimeslots().size());
-
-		weatherService.activate(start, 1);
-
-		// Check that 24 weather reports entered the repo
-		assertEquals(24, weatherReportRepo.count());
-
-		// Check that 24 weather forecast enterd the repo
-		assertEquals(24, weatherForecastRepo.count());
-	}
-
-	@Test
-	public void currentTimeDataTest() {
-		weatherService.activate(start, 1);
-
-		assertEquals(24, weatherReportRepo.count());
-
-		// Check to see that the weatherReportRepo only gives the current
-		// timeslot weather report
-		assertEquals(start, weatherReportRepo.currentWeatherReport()
-				.getCurrentTimeslot().getStartInstant());
-		assertEquals(timeslotRepo.currentTimeslot(), weatherReportRepo
-				.currentWeatherReport().getCurrentTimeslot());
-
-		// Check to see that the next timeslot is as expected
-		timeService.setCurrentTime(next);
-		assertEquals(next, weatherReportRepo.currentWeatherReport()
-				.getCurrentTimeslot().getStartInstant());
-		assertEquals(timeslotRepo.currentTimeslot(), weatherReportRepo
-				.currentWeatherReport().getCurrentTimeslot());
-
-		// Check that we can read backwards only 2 timeslots (current + previous)
-		assertEquals(2, weatherReportRepo.allWeatherReports().size());
-
-		// Check that the 2 timeslots are different in the repo
-		assertEquals(false, weatherReportRepo.allWeatherReports().get(0)
-				.getCurrentTimeslot() == weatherReportRepo.allWeatherReports()
-				.get(1).getCurrentTimeslot());
-	}
-
-	@Test
-	public void currentForecastTest() {
-		weatherService.activate(start, 1);
-		// Check that there is a forecast for the current timeslot
-		timeService.setCurrentTime(next);
-		assertNotNull(weatherForecastRepo.currentWeatherForecast());
-
-		// Check that we can read backwards only 2 timeslots (current + previous)
-		assertEquals(2, weatherForecastRepo.allWeatherForecasts().size());
-	}
-
-	@Test
-	public void testReportValues() {
-		weatherService.activate(start, 1);
-
-		WeatherReport wr = weatherReportRepo.allWeatherReports().get(0);
-		assertEquals(3.5,   wr.getTemperature(), .0001);
-		assertEquals(4.0,  wr.getWindSpeed(), .0001);
-		assertEquals(250.0, wr.getWindDirection(), .0001);
-		assertEquals(1.0,   wr.getCloudCover(), .0001);
-
-		// Test that currentWeatherId increments correctly
-		Instant reqTime = timeslotRepo.enabledTimeslots().get(24)
-				.getStartInstant();
-		assertNotNull(reqTime);
-		assertEquals(24, weatherReportRepo.count());
-
-		timeService.setCurrentTime(reqTime);
-		weatherService.activate(reqTime, 1);
-		// Check that 48 weather reports entered the repo
-		assertEquals(48, weatherReportRepo.count());
-=======
+public class WeatherServiceTest
+{
   @Autowired
   private ServerConfiguration serverPropertiesService;
 
@@ -292,11 +86,10 @@
     timeslotRepo.recycle();
     weatherReportRepo.recycle();
     weatherForecastRepo.recycle();
-    // reset(weatherService);
     reset(serverPropertiesService);
 
     // Set the current instant to a time when we are requesting data
-    start = new DateTime(2010, 4, 1, 12, 0, 0, 0, DateTimeZone.UTC).toInstant();
+    start = new DateTime(2010, 4, 1, 0, 0, 0, 0, DateTimeZone.UTC).toInstant();
     comp = Competition.newInstance("WeatherService test")
             .withSimulationBaseTime(start);
     Competition.setCurrent(comp);
@@ -341,11 +134,6 @@
     }).when(serverPropertiesService).configureMe(anyObject());
   }
 
-  /*
-   * private void initializeService () { String result =
-   * weatherService.initialize(comp, new ArrayList<String>());
-   * assertEquals("correct return", "WeatherService", result); }
-   */
   // initialization without a configuration
   @Test
   public void testNormalInitialization() {
@@ -353,13 +141,12 @@
     String result = weatherService
             .initialize(comp, new ArrayList<String>());
     assertEquals("correct return value", "WeatherService", result);
-    assertTrue("correct req interval",
-               weatherService.getWeatherReqInterval() == 12);
-    assertTrue("correct forecast horizon",
-               weatherService.getForecastHorizon() == 24);
+    assertEquals("correct req interval", 24,
+               weatherService.getWeatherReqInterval());
+    assertEquals("correct forecast horizon", 24,
+               weatherService.getForecastHorizon());
     assertTrue("correct blocking mode", weatherService.isBlocking());
-    assertTrue("correct server url", weatherService.getServerUrl()
-               .compareTo(properUrl) == 0);
+    assertEquals("correct server url", properUrl, weatherService.getServerUrl());
   }
 
   // config max/min
@@ -462,10 +249,10 @@
     weatherService.activate(start, 1);
 
     WeatherReport wr = weatherReportRepo.allWeatherReports().get(0);
-    assertEquals(6.6,   wr.getTemperature(), .0001);
-    assertEquals(10.0,  wr.getWindSpeed(), .0001);
-    assertEquals(260.0, wr.getWindDirection(), .0001);
-    assertEquals(0.5,   wr.getCloudCover(), .0001);
+    assertEquals(3.5,   wr.getTemperature(), .0001);
+    assertEquals(4.0,  wr.getWindSpeed(), .0001);
+    assertEquals(250.0, wr.getWindDirection(), .0001);
+    assertEquals(1.0,   wr.getCloudCover(), .0001);
 
     // Test that currentWeatherId increments correctly
     Instant reqTime = timeslotRepo.findBySerialNumber(24)
@@ -477,7 +264,6 @@
     weatherService.activate(reqTime, 1);
     // Check that 48 weather reports entered the repo
     assertEquals(48, weatherReportRepo.count());
->>>>>>> 1a8683bf
 
     // Check that 48 weather forecast enterd the repo
     assertEquals(48, weatherForecastRepo.count());
@@ -487,22 +273,6 @@
     assertEquals(false, wr.getTemperature() == weatherReportRepo
             .allWeatherReports().get(24).getTemperature());
 
-<<<<<<< HEAD
-		// Check ending weather
-		timeService.setCurrentTime(timeslotRepo.enabledTimeslots().get(47)
-				.getStartInstant());
-		assertEquals(
-				false,
-				weatherReportRepo.allWeatherReports().get(23).getTemperature() == weatherReportRepo
-						.allWeatherReports().get(47).getTemperature());
-		assertEquals(false, wr.getId() == weatherReportRepo.allWeatherReports()
-				.get(24).getId());
-	}
-
-	@Test
-	public void testForecastValues() {
-		weatherService.activate(start, 1);
-=======
     // Check ending weather
     timeService.setCurrentTime(timeslotRepo.findBySerialNumber(47)
                                .getStartInstant());
@@ -519,24 +289,14 @@
   public void testForecastValues() {
 
     weatherService.activate(start, 1);
->>>>>>> 1a8683bf
 
     // There should be 24 predictions in the forecast
     assertEquals(24, weatherForecastRepo.currentWeatherForecast()
                  .getPredictions().size());
 
-<<<<<<< HEAD
-		// Predictions should increment by one each time
-		int i = 0;
-		for (WeatherForecastPrediction p : weatherForecastRepo
-				.currentWeatherForecast().getPredictions()) {
-			assertEquals(i, p.getForecastTime());
-			i++;
-		}
-	}
-=======
+
     // Predictions should increment by one each time
-    int i = 1;
+    int i = 0;
     for (WeatherForecastPrediction p : weatherForecastRepo
             .currentWeatherForecast().getPredictions()) {
       assertEquals(i, p.getForecastTime());
@@ -544,5 +304,4 @@
     }
 
   }
->>>>>>> 1a8683bf
 }