--- conflicted
+++ resolved
@@ -223,11 +223,12 @@
         if (stream == null) {
           log.error("Cannot read archive, no valid state log entry");
         }
+      } catch (IOException ioe) {
+        log.error(ioe.getMessage());
       } catch (ArchiveException x) {
         // Stream not archived (or unknown archiving scheme)
       }
     }
-    //}
     return stream;
   }
   
@@ -244,51 +245,6 @@
     simEnd = false;
     isInterrupted = false;
 
-<<<<<<< HEAD
-    try {
-      // Stack compression logic if appropriate
-      if (inputStream.markSupported()) {
-        // regular file
-        inputStream = new BufferedInputStream(inputStream);
-      }
-      else {
-        // some sort of compressed file
-        try {
-          if (!inputStream.markSupported()) {
-            inputStream = new BufferedInputStream(inputStream);
-          }
-          inputStream = compressFactory.createCompressorInputStream(inputStream);
-        } catch (CompressorException x) {
-          // Stream not compressed (or unknown compression scheme)
-        }
-
-        // Stack archive logic if appropriate
-        try {
-          if (!inputStream.markSupported()) {
-            inputStream = new BufferedInputStream(inputStream);
-          }
-          ArchiveInputStream archiveStream = archiveFactory.createArchiveInputStream(inputStream);
-          ArchiveEntry entry;
-          inputStream = null;
-          while ((entry = archiveStream.getNextEntry()) != null) {
-            String name = entry.getName();
-            if (entry.isDirectory() || !name.startsWith("log/")
-                    || !name.endsWith(".state") || name.endsWith("init.state")) {
-              continue;
-            }
-            inputStream = archiveStream;
-            break;
-          }
-          if (inputStream == null) {
-            return "Cannot read archive, no valid state log entry";
-          }
-        } catch (ArchiveException x) {
-          // Stream not archived (or unknown archiving scheme)
-        }
-      }
-
-      // Now go read the state-log
-=======
     // Recycle repos from previous session
     // TODO - make sure time is set first? 
     List<DomainRepo> repos =
@@ -299,7 +255,6 @@
 
     // Now go read the state-log
     try {
->>>>>>> 32d076b5
       inputReader = new InputStreamReader(inputStream);
       for (Analyzer tool: tools) {
         log.info("Setting up {}", tool.getClass().getName());
