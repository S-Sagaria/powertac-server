/**
 * Copyright (c) 2022 by John Collins.
 *
 * Licensed under the Apache License, Version 2.0 (the "License");
 * you may not use this file except in compliance with the License.
 * You may obtain a copy of the License at
 *
 * http://www.apache.org/licenses/LICENSE-2.0
 *
 * Unless required by applicable law or agreed to in writing, software
 * distributed under the License is distributed on an "AS IS" BASIS,
 * WITHOUT WARRANTIES OR CONDITIONS OF ANY KIND, either express or implied.
 * See the License for the specific language governing permissions and
 * limitations under the License.
 */
package org.powertac.customer.evcharger;

import java.util.Arrays;

/**
<<<<<<< HEAD
 * Immutable data carrier, represents the energy need for some number of vehicles that
 * will disconnect from their chargers in a single timeslot in the future. If <i>t</i>
 * is the current timeslot, then the horizon <i>h</i> tells us how many timeslots we
 * have to do the charging.
=======
 * Immutable data carrier, represents the energy need for some number of
 * vehicles that will
 * disconnect from their chargers in a single timeslot in the future. If
 * <i>t</i> is the current
 * timeslot, then the horizon <i>h</i> tells us how many timeslots we have to do
 * the charging.
 * 
 * The distribution field tells how the energy needs of the nVehicles are
 * distributed. This
 * is a histogram of (horizon + 1) elements, such that the first element is the
 * fraction of
 * the population that needs at least horizon charger-hours, the next is the
 * fraction of the
 * population needing between h and (h-1) charger-hours, and so on.
>>>>>>> 69d2fe7a
 * 
 * The distribution field tells how the energy needs of the nVehicles are distributed.
 * This is a histogram of (horizon + 1) elements, such that the first element is the
 * fraction of the population that needs at least horizon charger-hours, the next is
 * the fraction of the population needing between h and (h-1) charger-hours, and so on.
 *  
 * @author John Collins
 * @author Philipp Page <github@philipp-page.de>
 */
class DemandElement // package visibility
{
  // how far in the future will this amount be needed?
  private int horizon = 0;

  // how many vehicles will stop actively charging at that time?
  // It's a double, not an int, to allow for more accurate simulation.
  private double nVehicles = 0.0;

<<<<<<< HEAD
  // how is the population distributed in terms of energy requirements before they disconnect?
  // It is a requirement that there by horizon elements in this array.
  private double[] distribution = {0.0};

  // Preferred constructor
  DemandElement (int horizon, double nVehicles, double[] distribution)
=======
  // how much total energy must be delivered by the horizon?
  private double energy;

  // how is the population distributed in terms of energy requirements before
  // they disconnect?
  // It is a requirement that there by horizon elements in this array.
  private double[] distribution = { 0.0 };

  DemandElement (int horizon, double nVehicles, double energy, double[] distribution)
>>>>>>> 69d2fe7a
  {
    super();
    this.horizon = horizon;
    this.nVehicles = nVehicles;
    this.distribution = distribution;
  }

  // Original constructor -- energy parameter is not used.
  DemandElement (int horizon, double nVehicles, double energy, double[] distribution)
  {
    this(horizon, nVehicles, distribution);
  }

  int getHorizon ()
  {
    return horizon;
  }

  double getNVehicles ()
  {
    return nVehicles;
  }

<<<<<<< HEAD
  double[] getdistribution ()
=======
  double getEnergy ()
  {
    return energy;
  }

  double[] getDistribution ()
>>>>>>> 69d2fe7a
  {
    return distribution;
  }

  public String toString ()
  {
    return String.format("(h%d,n%.3f,e%s%n)", horizon, nVehicles, Arrays.toString(distribution));
  }
}<|MERGE_RESOLUTION|>--- conflicted
+++ resolved
@@ -18,27 +18,10 @@
 import java.util.Arrays;
 
 /**
-<<<<<<< HEAD
  * Immutable data carrier, represents the energy need for some number of vehicles that
  * will disconnect from their chargers in a single timeslot in the future. If <i>t</i>
  * is the current timeslot, then the horizon <i>h</i> tells us how many timeslots we
  * have to do the charging.
-=======
- * Immutable data carrier, represents the energy need for some number of
- * vehicles that will
- * disconnect from their chargers in a single timeslot in the future. If
- * <i>t</i> is the current
- * timeslot, then the horizon <i>h</i> tells us how many timeslots we have to do
- * the charging.
- * 
- * The distribution field tells how the energy needs of the nVehicles are
- * distributed. This
- * is a histogram of (horizon + 1) elements, such that the first element is the
- * fraction of
- * the population that needs at least horizon charger-hours, the next is the
- * fraction of the
- * population needing between h and (h-1) charger-hours, and so on.
->>>>>>> 69d2fe7a
  * 
  * The distribution field tells how the energy needs of the nVehicles are distributed.
  * This is a histogram of (horizon + 1) elements, such that the first element is the
@@ -57,24 +40,13 @@
   // It's a double, not an int, to allow for more accurate simulation.
   private double nVehicles = 0.0;
 
-<<<<<<< HEAD
-  // how is the population distributed in terms of energy requirements before they disconnect?
-  // It is a requirement that there by horizon elements in this array.
+  // how is the population distributed in terms of energy requirements before
+  // they disconnect?
+  // It is a requirement that there be horizon elements in this array.
   private double[] distribution = {0.0};
 
   // Preferred constructor
   DemandElement (int horizon, double nVehicles, double[] distribution)
-=======
-  // how much total energy must be delivered by the horizon?
-  private double energy;
-
-  // how is the population distributed in terms of energy requirements before
-  // they disconnect?
-  // It is a requirement that there by horizon elements in this array.
-  private double[] distribution = { 0.0 };
-
-  DemandElement (int horizon, double nVehicles, double energy, double[] distribution)
->>>>>>> 69d2fe7a
   {
     super();
     this.horizon = horizon;
@@ -98,16 +70,7 @@
     return nVehicles;
   }
 
-<<<<<<< HEAD
   double[] getdistribution ()
-=======
-  double getEnergy ()
-  {
-    return energy;
-  }
-
-  double[] getDistribution ()
->>>>>>> 69d2fe7a
   {
     return distribution;
   }
